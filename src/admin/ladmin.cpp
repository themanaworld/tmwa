#include <arpa/inet.h>
//    ladmin.cpp - Local administration tool.
//
//    Copyright © ????-2004 Athena Dev Teams
//    Copyright © 2004-2011 The Mana World Development Team
//    Copyright © 2011-2014 Ben Longbons <b.r.longbons@gmail.com>
//    Copyright © 2013 MadCamel
//
//    This file is part of The Mana World (Athena server)
//
//    This program is free software: you can redistribute it and/or modify
//    it under the terms of the GNU General Public License as published by
//    the Free Software Foundation, either version 3 of the License, or
//    (at your option) any later version.
//
//    This program is distributed in the hope that it will be useful,
//    but WITHOUT ANY WARRANTY; without even the implied warranty of
//    MERCHANTABILITY or FITNESS FOR A PARTICULAR PURPOSE.  See the
//    GNU General Public License for more details.
//
//    You should have received a copy of the GNU General Public License
//    along with this program.  If not, see <http://www.gnu.org/licenses/>.

#include <netdb.h>
#include <unistd.h>

#include <cassert>

#include "../strings/mstring.hpp"
#include "../strings/astring.hpp"
#include "../strings/zstring.hpp"
#include "../strings/xstring.hpp"
#include "../strings/vstring.hpp"

#include "../generic/md5.hpp"

#include "../io/cxxstdio.hpp"
#include "../io/read.hpp"
#include "../io/tty.hpp"
#include "../io/write.hpp"

#include "../mmo/config_parse.hpp"
#include "../mmo/core.hpp"
#include "../mmo/human_time_diff.hpp"
#include "../mmo/mmo.hpp"
#include "../mmo/socket.hpp"
#include "../mmo/utils.hpp"
#include "../mmo/version.hpp"

#include "../poison.hpp"


static
int eathena_interactive_session;
#define Iprintf if (eathena_interactive_session) PRINTF

//-------------------------------INSTRUCTIONS------------------------------
// Set the variables below:
//   IP of the login server.
//   Port where the login-server listens incoming packets.
//   Password of administration (same of config_athena.conf).
// IMPORTANT:
//   Be sure that you authorize remote administration in login-server
//   (see login_athena.conf, 'admin_state' parameter)
//-------------------------------------------------------------------------
static
IP4Address login_ip = IP4_LOCALHOST;   // IP of login-server
static
int login_port = 6900;    // Port of login-server
static
AccountPass admin_pass = stringish<AccountPass>("admin"_s);    // Administration password
static
AString ladmin_log_filename = "log/ladmin.log"_s;
//-------------------------------------------------------------------------
//  LIST of COMMANDs that you can type at the prompt:
//    To use these commands you can only type only the first letters.
//    You must type a minimum of letters (you can not type 'a',
//      because ladmin doesn't know if it's for 'aide' or for 'add')
//    <Example> q <= quit, li <= list, pass <= password, etc.
//
//  Note: every time you must give a account_name, you can use "" or '' (spaces can be included)
//
//  help/?
//    Display the description of the commands
//  help/? [command]
//    Display the description of the specified command
//
//  add <account_name> <sex> <password>
//    Create an account with the default email (a@a.com).
//    Concerning the sex, only the first letter is used (F or M).
//    The e-mail is set to a@a.com (default e-mail). It's like to have no e-mail.
//    When the password is omitted, the input is done without displaying of the pressed keys.
//    <example> add testname Male testpass
//
//  ban yyyy/mm/dd hh:mm:ss <account name>
//    Changes the final date of a banishment of an account.
//    Like banset, but <account name> is at end.
//
//  banadd <account_name> <modifier>
//    Adds or substracts time from the final date of a banishment of an account.
//    Modifier is done as follows:
//      Adjustment value (-1, 1, +1, etc...)
//      Modified element:
//        a or y: year
//        m:  month
//        j or d: day
//        h:  hour
//        mn: minute
//        s:  second
//    <example> banadd testname +1m-2mn1s-6y
//              this example adds 1 month and 1 second, and substracts 2 minutes and 6 years at the same time.
//  NOTE: If you modify the final date of a non-banished account,
//        you fix the final date to (actual time +- adjustments)
//
//  banset <account_name> yyyy/mm/dd [hh:mm:ss]
//    Changes the final date of a banishment of an account.
//    Default time [hh:mm:ss]: 23:59:59.
//  banset <account_name> 0
//    Set a non-banished account (0 = unbanished).
//
//  block <account name>
//    Set state 5 (You have been blocked by the GM Team) to an account.
//    Like state <account name> 5.
//
//  check <account_name> <password>
//    Check the validity of a password for an account
//    NOTE: Server will never sends back a password.
//          It's the only method you have to know if a password is correct.
//          The other method is to have a ('physical') access to the accounts file.
//
//  create <account_name> <sex> <email> <password>
//    Like the 'add' command, but with e-mail moreover.
//    <example> create testname Male my@mail.com testpass
//
//  delete <account name>
//    Remove an account.
//    This order requires confirmation. After confirmation, the account is deleted.
//
//  email <account_name> <email>
//    Modify the e-mail of an account.
//
//  getcount
//    Give the number of players online on all char-servers.
//
//  gm <account_name> [GM_level]
//    Modify the GM level of an account.
//    Default value remove GM level (GM level = 0).
//    <example> gm testname 80
//
//  id <account name>
//    Give the id of an account.
//
//  info <account_id>
//    Display complete information of an account.
//
//  kami <message>
//    Sends a broadcast message on all map-server (in yellow).
//  kamib <message>
//    Sends a broadcast message on all map-server (in blue).
//
//  list [start_id [end_id]]
//    Display a list of accounts.
//    'start_id', 'end_id': indicate end and start identifiers.
//    Research by name is not possible with this command.
//    <example> list 10 9999999
//
//  listban [start_id [end_id]]
//    Like list/ls, but only for accounts with state or banished
//
//  listgm [start_id [end_id]]
//    Like list/ls, but only for GM accounts
//
//  listok [start_id [end_id]]
//    Like list/ls, but only for accounts without state and not banished
//
//  memo <account_name> <memo>
//    Modify the memo of an account.
//    'memo': it can have until 253 characters (with spaces or not).
//
//  name <account_id>
//    Give the name of an account.
//
//  password <account_name> <new_password>
//    Change the password of an account.
//    When new password is omitted, the input is done without displaying of the pressed keys.
//
//  quit/end/exit
//    End of the program of administration
//
//  reloadgm
//    Reload GM configuration file
//
//  search <expression>
//    Seek accounts.
//    Displays the accounts whose names correspond.
//  search -r/-e/--expr/--regex <expression>
//    Seek accounts by regular expression.
//    Displays the accounts whose names correspond.
//
//  sex <account_name> <sex>
//    Modify the sex of an account.
//    <example> sex testname Male
//
//  state <account_name> <new_state> <error_message_#7>
//    Change the state of an account.
//    'new_state': state is the state of the packet 0x006a + 1. The possibilities are:
//                 0 = Account ok            6 = Your Game's EXE file is not the latest version
//                 1 = Unregistered ID       7 = You are Prohibited to log in until %s
//                 2 = Incorrect Password    8 = Server is jammed due to over populated
//                 3 = This ID is expired    9 = No MSG
//                 4 = Rejected from Server  100 = This ID has been totally erased
//                 5 = You have been blocked by the GM Team
//                 all other values are 'No MSG', then use state 9 please.
//    'error_message_#7': message of the code error 6 = Your are Prohibited to log in until %s (packet 0x006a)
//
//  timeadd <account_name> <modifier>
//    Adds or substracts time from the validity limit of an account.
//    Modifier is done as follows:
//      Adjustment value (-1, 1, +1, etc...)
//      Modified element:
//        a or y: year
//        m:  month
//        j or d: day
//        h:  hour
//        mn: minute
//        s:  second
//    <example> timeadd testname +1m-2mn1s-6y
//              this example adds 1 month and 1 second, and substracts 2 minutes and 6 years at the same time.
//  NOTE: You can not modify a unlimited validity limit.
//        If you want modify it, you want probably create a limited validity limit.
//        So, at first, you must set the validity limit to a date/time.
//
//  timeset <account_name> yyyy/mm/dd [hh:mm:ss]
//    Changes the validity limit of an account.
//    Default time [hh:mm:ss]: 23:59:59.
//  timeset <account_name> 0
//    Gives an unlimited validity limit (0 = unlimited).
//
//  unban/unbanish <account name>
//    Unban an account.
//    Like banset <account name> 0.
//
//  unblock <account name>
//    Set state 0 (Account ok) to an account.
//    Like state <account name> 0.
//
//  version
//    Display the version of the login-server.
//
//  who <account name>
//    Displays complete information of an account.
//
//-------------------------------------------------------------------------
static
Session *login_session;
static
int bytes_to_read = 0;         // flag to know if we waiting bytes from login-server
static
TString parameters; // needs to be global since it's passed to the parse function
// really should be added to session data
static
int list_first, list_last, list_type, list_count;  // parameter to display a list of accounts
static
int already_exit_function = 0; // sometimes, the exit function is called twice... so, don't log twice the message

#pragma GCC diagnostic push
#pragma GCC diagnostic ignored "-Wmissing-noreturn"
void SessionDeleter::operator()(SessionData *)
{
    assert(false && "ladmin does not have sessions"_s);
}
#pragma GCC diagnostic pop

//------------------------------
// Writing function of logs file
//------------------------------
#define LADMIN_LOG(fmt, ...)    \
    ladmin_log(STRPRINTF(fmt, ## __VA_ARGS__))
static
void ladmin_log(XString line)
{
    io::AppendFile logfp(ladmin_log_filename);
    if (!logfp.is_open())
        return;
    log_with_timestamp(logfp, line);
}

static
void delete_fromlogin(Session *)
{
    {
        PRINTF("Impossible to have a connection with the login-server [%s:%d] !\n",
                login_ip, login_port);
        LADMIN_LOG("Impossible to have a connection with the login-server [%s:%d] !\n",
                login_ip, login_port);
        exit(0);
    }
}

static
bool qsplit(ZString src)
{
    return !src;
}

template<class F, class... R>
static
bool qsplit(ZString src, F first, R... rest)
{
    if (!src)
        return false;
    XString one;
    if (src.startswith('\''))
    {
        src = src.xslice_t(1);
        auto it = std::find(src.begin(), src.end(), '\'');
        if (it == src.end())
            return false;
        one = src.xislice_h(it);
        src = src.xislice_t(it + 1);
        while (src.startswith(' '))
            src = src.xslice_t(1);
    }
    else if (src.startswith('"'))
    {
        src = src.xslice_t(1);
        auto it = std::find(src.begin(), src.end(), '"');
        if (it == src.end())
            return false;
        one = src.xislice_h(it);
        src = src.xislice_t(it + 1);
        while (src.startswith(' '))
            src = src.xslice_t(1);
    }
    else
    {
        auto it = std::find(src.begin(), src.end(), ' ');
        one = src.xislice_h(it);
        src = src.xislice_t(it);
        while (src.startswith(' '))
            src = src.xslice_t(1);
    }
    return extract(one, first) && qsplit(src, rest...);
}

//-----------------------------------------
// Sub-function: Display commands of ladmin
//-----------------------------------------
static
void display_help(ZString param)
{
    XString command = param.xislice_h(std::find(param.begin(), param.end(), ' '));

    if (command.startswith('?'))
        command = "help"_s;

    LADMIN_LOG("Displaying of the commands or a command.\n"_fmt);

    if (command == "help"_s)
    {
        PRINTF("help/?\n"_fmt);
        PRINTF("  Display the description of the commands\n"_fmt);
        PRINTF("help/? [command]\n"_fmt);
        PRINTF("  Display the description of the specified command\n"_fmt);
    }
    else if (command == "add"_s)
    {
        PRINTF("add <account_name> <sex> <password>\n"_fmt);
        PRINTF("  Create an account with the default email (a@a.com).\n"_fmt);
        PRINTF("  Concerning the sex, only the first letter is used (F or M).\n"_fmt);
        PRINTF("  The e-mail is set to a@a.com (default e-mail). It's like to have no e-mail.\n"_fmt);
        PRINTF("  When the password is omitted,\n"_fmt);
        PRINTF("  the input is done without displaying of the pressed keys.\n"_fmt);
        PRINTF("  <example> add testname Male testpass\n"_fmt);
    }
    else if (command == "ban"_s)
    {
        PRINTF("ban yyyy/mm/dd hh:mm:ss <account name>\n"_fmt);
        PRINTF("  Changes the final date of a banishment of an account.\n"_fmt);
        PRINTF("  Like banset, but <account name> is at end.\n"_fmt);
    }
    else if (command == "banadd"_s)
    {
        PRINTF("banadd <account_name> <modifier>\n"_fmt);
        PRINTF("  Adds or substracts time from the final date of a banishment of an account.\n"_fmt);
        PRINTF("  Modifier is done as follows:\n"_fmt);
        PRINTF("    Adjustment value (-1, 1, +1, etc...)\n"_fmt);
        PRINTF("    Modified element:\n"_fmt);
        PRINTF("      a or y: year\n"_fmt);
        PRINTF("      m:  month\n"_fmt);
        PRINTF("      j or d: day\n"_fmt);
        PRINTF("      h:  hour\n"_fmt);
        PRINTF("      mn: minute\n"_fmt);
        PRINTF("      s:  second\n"_fmt);
        PRINTF("  <example> banadd testname +1m-2mn1s-6y\n"_fmt);
        PRINTF("            this example adds 1 month and 1 second, and substracts 2 minutes\n"_fmt);
        PRINTF("            and 6 years at the same time.\n"_fmt);
        PRINTF("NOTE: If you modify the final date of a non-banished account,\n"_fmt);
        PRINTF("      you fix the final date to (actual time +- adjustments)\n"_fmt);
    }
    else if (command == "banset"_s)
    {
        PRINTF("banset <account_name> yyyy/mm/dd [hh:mm:ss]\n"_fmt);
        PRINTF("  Changes the final date of a banishment of an account.\n"_fmt);
        PRINTF("  Default time [hh:mm:ss]: 23:59:59.\n"_fmt);
        PRINTF("banset <account_name> 0\n"_fmt);
        PRINTF("  Set a non-banished account (0 = unbanished).\n"_fmt);
    }
    else if (command == "block"_s)
    {
        PRINTF("block <account name>\n"_fmt);
        PRINTF("  Set state 5 (You have been blocked by the GM Team) to an account.\n"_fmt);
        PRINTF("  This command works like state <account_name> 5.\n"_fmt);
    }
    else if (command == "check"_s)
    {
        PRINTF("check <account_name> <password>\n"_fmt);
        PRINTF("  Check the validity of a password for an account.\n"_fmt);
        PRINTF("  NOTE: Server will never sends back a password.\n"_fmt);
        PRINTF("        It's the only method you have to know if a password is correct.\n"_fmt);
        PRINTF("        The other method is to have a ('physical') access to the accounts file.\n"_fmt);
    }
    else if (command == "create"_s)
    {
        PRINTF("create <account_name> <sex> <email> <password>\n"_fmt);
        PRINTF("  Like the 'add' command, but with e-mail moreover.\n"_fmt);
        PRINTF("  <example> create testname Male my@mail.com testpass\n"_fmt);
    }
    else if (command == "delete"_s)
    {
        PRINTF("delete <account name>\n"_fmt);
        PRINTF("  Remove an account.\n"_fmt);
        PRINTF("  This order requires confirmation. After confirmation, the account is deleted.\n"_fmt);
    }
    else if (command == "email"_s)
    {
        PRINTF("email <account_name> <email>\n"_fmt);
        PRINTF("  Modify the e-mail of an account.\n"_fmt);
    }
    else if (command == "getcount"_s)
    {
        PRINTF("getcount\n"_fmt);
        PRINTF("  Give the number of players online on all char-servers.\n"_fmt);
    }
    else if (command == "gm"_s)
    {
        PRINTF("gm <account_name> [GM_level]\n"_fmt);
        PRINTF("  Modify the GM level of an account.\n"_fmt);
        PRINTF("  Default value remove GM level (GM level = 0).\n"_fmt);
        PRINTF("  <example> gm testname 80\n"_fmt);
    }
    else if (command == "id"_s)
    {
        PRINTF("id <account name>\n"_fmt);
        PRINTF("  Give the id of an account.\n"_fmt);
    }
    else if (command == "info"_s)
    {
        PRINTF("info <account_id>\n"_fmt);
        PRINTF("  Display complete information of an account.\n"_fmt);
    }
    else if (command == "kami"_s)
    {
        PRINTF("kami <message>\n"_fmt);
        PRINTF("  Sends a broadcast message on all map-server (in yellow).\n"_fmt);
    }
    else if (command == "kamib"_s)
    {
        PRINTF("kamib <message>\n"_fmt);
        PRINTF("  Sends a broadcast message on all map-server (in blue).\n"_fmt);
    }
    else if (command == "list"_s)
    {
        PRINTF("list/ls [start_id [end_id]]\n"_fmt);
        PRINTF("  Display a list of accounts.\n"_fmt);
        PRINTF("  'start_id', 'end_id': indicate end and start identifiers.\n"_fmt);
        PRINTF("  Research by name is not possible with this command.\n"_fmt);
        PRINTF("  <example> list 10 9999999\n"_fmt);
    }
    else if (command == "itemfrob"_s)
    {
        PRINTF("itemfrob <source-id> <dest-id>\n"_fmt);
        PRINTF("  Translates item IDs for all accounts.\n"_fmt);
        PRINTF("  Any items matching the source item ID will be mapped to the dest-id.\n"_fmt);
        PRINTF("  <example> itemfrob 500 700\n"_fmt);
    }
    else if (command == "listban"_s)
    {
        PRINTF("listban [start_id [end_id]]\n"_fmt);
        PRINTF("  Like list/ls, but only for accounts with state or banished.\n"_fmt);
    }
    else if (command == "listgm"_s)
    {
        PRINTF("listgm [start_id [end_id]]\n"_fmt);
        PRINTF("  Like list/ls, but only for GM accounts.\n"_fmt);
    }
    else if (command == "listok"_s)
    {
        PRINTF("listok [start_id [end_id]]\n"_fmt);
        PRINTF("  Like list/ls, but only for accounts without state and not banished.\n"_fmt);
    }
    else if (command == "memo"_s)
    {
        PRINTF("memo <account_name> <memo>\n"_fmt);
        PRINTF("  Modify the memo of an account.\n"_fmt);
        PRINTF("  'memo': it can have until 253 characters (with spaces or not).\n"_fmt);
    }
    else if (command == "name"_s)
    {
        PRINTF("name <account_id>\n"_fmt);
        PRINTF("  Give the name of an account.\n"_fmt);
    }
    else if (command == "password"_s)
    {
        PRINTF("password <account_name> <new_password>\n"_fmt);
        PRINTF("  Change the password of an account.\n"_fmt);
        PRINTF("  When new password is omitted,\n"_fmt);
        PRINTF("  the input is done without displaying of the pressed keys.\n"_fmt);
    }
    else if (command == "reloadgm"_s)
    {
        PRINTF("reloadGM\n"_fmt);
        PRINTF("  Reload GM configuration file\n"_fmt);
    }
    else if (command == "search"_s)
    {
        PRINTF("search <expression>\n"_fmt);
        PRINTF("  Seek accounts.\n"_fmt);
        PRINTF("  Displays the accounts whose names correspond.\n"_fmt);
    }
    else if (command == "sex"_s)
    {
        PRINTF("sex <account_name> <sex>\n"_fmt);
        PRINTF("  Modify the sex of an account.\n"_fmt);
        PRINTF("  <example> sex testname Male\n"_fmt);
    }
    else if (command == "state"_s)
    {
        PRINTF("state <account_name> <new_state> <error_message_#7>\n"_fmt);
        PRINTF("  Change the state of an account.\n"_fmt);
        PRINTF("  'new_state': state is the state of the packet 0x006a + 1.\n"_fmt);
        PRINTF("               The possibilities are:\n"_fmt);
        PRINTF("               0 = Account ok\n"_fmt);
        PRINTF("               1 = Unregistered ID\n"_fmt);
        PRINTF("               2 = Incorrect Password\n"_fmt);
        PRINTF("               3 = This ID is expired\n"_fmt);
        PRINTF("               4 = Rejected from Server\n"_fmt);
        PRINTF("               5 = You have been blocked by the GM Team\n"_fmt);
        PRINTF("               6 = Your Game's EXE file is not the latest version\n"_fmt);
        PRINTF("               7 = You are Prohibited to log in until...\n"_fmt);
        PRINTF("               8 = Server is jammed due to over populated\n"_fmt);
        PRINTF("               9 = No MSG\n"_fmt);
        PRINTF("               100 = This ID has been totally erased\n"_fmt);
        PRINTF("               all other values are 'No MSG', then use state 9 please.\n"_fmt);
        PRINTF("  'error_message_#7': message of the code error 6\n"_fmt);
        PRINTF("                      = Your are Prohibited to log in until... (packet 0x006a)\n"_fmt);
    }
    else if (command == "timeadd"_s)
    {
        PRINTF("timeadd <account_name> <modifier>\n"_fmt);
        PRINTF("  Adds or substracts time from the validity limit of an account.\n"_fmt);
        PRINTF("  Modifier is done as follows:\n"_fmt);
        PRINTF("    Adjustment value (-1, 1, +1, etc...)\n"_fmt);
        PRINTF("    Modified element:\n"_fmt);
        PRINTF("      a or y: year\n"_fmt);
        PRINTF("      m:  month\n"_fmt);
        PRINTF("      j or d: day\n"_fmt);
        PRINTF("      h:  hour\n"_fmt);
        PRINTF("      mn: minute\n"_fmt);
        PRINTF("      s:  second\n"_fmt);
        PRINTF("  <example> timeadd testname +1m-2mn1s-6y\n"_fmt);
        PRINTF("            this example adds 1 month and 1 second, and substracts 2 minutes\n"_fmt);
        PRINTF("            and 6 years at the same time.\n"_fmt);
        PRINTF("NOTE: You can not modify a unlimited validity limit.\n"_fmt);
        PRINTF("      If you want modify it, you want probably create a limited validity limit.\n"_fmt);
        PRINTF("      So, at first, you must set the validity limit to a date/time.\n"_fmt);
    }
    else if (command == "timeadd"_s)
    {
        PRINTF("timeset <account_name> yyyy/mm/dd [hh:mm:ss]\n"_fmt);
        PRINTF("  Changes the validity limit of an account.\n"_fmt);
        PRINTF("  Default time [hh:mm:ss]: 23:59:59.\n"_fmt);
        PRINTF("timeset <account_name> 0\n"_fmt);
        PRINTF("  Gives an unlimited validity limit (0 = unlimited).\n"_fmt);
    }
    else if (command == "unban"_s)
    {
        PRINTF("unban/unbanish <account name>\n"_fmt);
        PRINTF("  Remove the banishment of an account.\n"_fmt);
        PRINTF("  This command works like banset <account_name> 0.\n"_fmt);
    }
    else if (command == "unblock"_s)
    {
        PRINTF("unblock <account name>\n"_fmt);
        PRINTF("  Set state 0 (Account ok) to an account.\n"_fmt);
        PRINTF("  This command works like state <account_name> 0.\n"_fmt);
    }
    else if (command == "version"_s)
    {
        PRINTF("version\n"_fmt);
        PRINTF("  Display the version of the login-server.\n"_fmt);
    }
    else if (command == "who"_s)
    {
        PRINTF("who <account name>\n"_fmt);
        PRINTF("  Displays complete information of an account.\n"_fmt);
    }
    else if (command == "quit"_s
        || command == "exit"_s
        || command == "end"_s)
    {
        PRINTF("quit/end/exit\n"_fmt);
        PRINTF("  End of the program of administration.\n"_fmt);
    }
    else
    {
        if (command)
            PRINTF("Unknown command [%s] for help. Displaying of all commands.\n"_fmt,
                 AString(command));
        PRINTF(" help/?                          -- Display this help\n"_fmt);
        PRINTF(" help/? [command]                -- Display the help of the command\n"_fmt);
        PRINTF(" add <account_name> <sex> <password>  -- Create an account with default email\n"_fmt);
        PRINTF(" ban yyyy/mm/dd hh:mm:ss <account name> -- Change final date of a ban\n"_fmt);
        PRINTF(" banadd <account_name> <modifier>     -- Add or substract time from the final\n"_fmt);
        PRINTF("   example: ba apple +1m-2mn1s-2y        date of a banishment of an account\n"_fmt);
        PRINTF(" banset <account_name> yyyy/mm/dd [hh:mm:ss] -- Change final date of a ban\n"_fmt);
        PRINTF(" banset <account_name> 0              -- Un-banish an account\n"_fmt);
        PRINTF(" block <account name>     -- Set state 5 (blocked by the GM Team) to an account\n"_fmt);
        PRINTF(" check <account_name> <password>      -- Check the validity of a password\n"_fmt);
        PRINTF(" create <account_name> <sex> <email> <passwrd> -- Create an account with email\n"_fmt);
        PRINTF(" delete <account name>                -- Remove an account\n"_fmt);
        PRINTF(" email <account_name> <email>         -- Modify an email of an account\n"_fmt);
        PRINTF(" getcount                             -- Give the number of players online\n"_fmt);
        PRINTF(" gm <account_name> [GM_level]         -- Modify the GM level of an account\n"_fmt);
        PRINTF(" id <account name>                    -- Give the id of an account\n"_fmt);
        PRINTF(" info <account_id>                    -- Display all information of an account\n"_fmt);
        PRINTF(" itemfrob <source-id> <dest-id>       -- Map all items from one item ID to another\n"_fmt);
        PRINTF(" kami <message>                       -- Sends a broadcast message (in yellow)\n"_fmt);
        PRINTF(" kamib <message>                      -- Sends a broadcast message (in blue)\n"_fmt);
        PRINTF(" list [First_id [Last_id]]            -- Display a list of accounts\n"_fmt);
        PRINTF(" listban [First_id [Last_id] ]        -- Display a list of accounts\n"_fmt);
        PRINTF("                                         with state or banished\n"_fmt);
        PRINTF(" listgm [First_id [Last_id]]          -- Display a list of GM accounts\n"_fmt);
        PRINTF(" listok [First_id [Last_id] ]         -- Display a list of accounts\n"_fmt);
        PRINTF("                                         without state and not banished\n"_fmt);
        PRINTF(" memo <account_name> <memo>           -- Modify the memo of an account\n"_fmt);
        PRINTF(" name <account_id>                    -- Give the name of an account\n"_fmt);
        PRINTF(" password <account_name> <new_password> -- Change the password of an account\n"_fmt);
        PRINTF(" quit/end/exit                        -- End of the program of administation\n"_fmt);
        PRINTF(" reloadGM                             -- Reload GM configuration file\n"_fmt);
        PRINTF(" search <expression>                  -- Seek accounts\n"_fmt);
        PRINTF(" sex <nomcompte> <sexe>               -- Modify the sex of an account\n"_fmt);
        PRINTF(" state <account_name> <new_state> <error_message_#7> -- Change the state\n"_fmt);
        PRINTF(" timeadd <account_name> <modifier>    -- Add or substract time from the\n"_fmt);
        PRINTF("   example: ta apple +1m-2mn1s-2y        validity limit of an account\n"_fmt);
        PRINTF(" timeset <account_name> yyyy/mm/dd [hh:mm:ss] -- Change the validify limit\n"_fmt);
        PRINTF(" timeset <account_name> 0             -- Give a unlimited validity limit\n"_fmt);
        PRINTF(" unban <account name>                 -- Remove the banishment of an account\n"_fmt);
        PRINTF(" unblock <account name>               -- Set state 0 (Account ok) to an account\n"_fmt);
        PRINTF(" version                              -- Gives the version of the login-server\n"_fmt);
        PRINTF(" who <account name>                   -- Display all information of an account\n"_fmt);
        PRINTF(" who <account name>                   -- Display all information of an account\n"_fmt);
        PRINTF(" Note: To use spaces in an account name, type \"<account name>\" (or ').\n"_fmt);
    }
}

//-----------------------------
// Sub-function: add an account
//-----------------------------
static
void addaccount(ZString param, int emailflag)
{
    AccountName name;
    VString<1> sex_;
    XString email_;
    AccountPass password;

    if (emailflag == 0)
    {
        // add command
        if (!qsplit(param, &name, &sex_, &password))
        {
            PRINTF("Please input an account name, a sex and a password.\n"_fmt);
            PRINTF("<example> add testname Male testpass\n"_fmt);
            LADMIN_LOG("Incomplete parameters to create an account ('add' command).\n"_fmt);
            return;
        }
        email_ = DEFAULT_EMAIL;
    }
    else
    {
        // 1: create command
        if (!qsplit(param, &name, &sex_, &email_, &password))
        {
            PRINTF("Please input an account name, a sex and a password.\n"_fmt);
            PRINTF("<example> create testname Male my@mail.com testpass\n"_fmt);
            LADMIN_LOG("Incomplete parameters to create an account ('create' command).\n"_fmt);
            return;
        }
    }
    char sex = sex_.front();
    if (!name.is_print())
        return;

    if (!"MF"_s.contains(sex))
    {
        PRINTF("Illegal gender [%c]. Please input M or F.\n"_fmt, sex);
        LADMIN_LOG("Illegal gender [%c]. Please input M or F.\n"_fmt, sex);
        return;
    }

    if (!e_mail_check(email_))
    {
        PRINTF("Invalid email [%s]. Please input a valid e-mail.\n"_fmt,
                AString(email_));
        LADMIN_LOG("Invalid email [%s]. Please input a valid e-mail.\n"_fmt,
                AString(email_));
        return;
    }
    AccountEmail email = stringish<AccountEmail>(email_);

    if (!password.is_print())
        return;

    LADMIN_LOG("Request to login-server to create an account.\n"_fmt);

    WFIFOW(login_session, 0) = 0x7930;
    WFIFO_STRING(login_session, 2, name, 24);
    WFIFO_STRING(login_session, 26, password, 24);
    WFIFOB(login_session, 50) = sex;
    WFIFO_STRING(login_session, 51, email, 40);
    WFIFOSET(login_session, 91);
    bytes_to_read = 1;
}

//---------------------------------------------------------------------------------
// Sub-function: Add/substract time to the final date of a banishment of an account
//---------------------------------------------------------------------------------
static
void banaddaccount(ZString param)
{
    AccountName name;
    HumanTimeDiff modif {};

    if (!qsplit(param, &name, &modif))
    {
        PRINTF("Please input an account name and a modifier.\n"_fmt);
        PRINTF("  <example>: banadd testname +1m-2mn1s-6y\n"_fmt);
        PRINTF("             this example adds 1 month and 1 second, and substracts 2 minutes\n"_fmt);
        PRINTF("             and 6 years at the same time.\n"_fmt);
        LADMIN_LOG("Incomplete parameters to modify the ban date/time of an account ('banadd' command).\n"_fmt);
        return;
    }
    if (!name.is_print())
        return;

    if (!modif)
    {
        PRINTF("Please give an adjustment with this command:\n"_fmt);
        PRINTF("  Adjustment value (-1, 1, +1, etc...)\n"_fmt);
        PRINTF("  Modified element:\n"_fmt);
        PRINTF("    a or y: year\n"_fmt);
        PRINTF("    m: month\n"_fmt);
        PRINTF("    j or d: day\n"_fmt);
        PRINTF("    h: hour\n"_fmt);
        PRINTF("    mn: minute\n"_fmt);
        PRINTF("    s: second\n"_fmt);
        PRINTF("  <example> banadd testname +1m-2mn1s-6y\n"_fmt);
        PRINTF("            this example adds 1 month and 1 second, and substracts 2 minutes\n"_fmt);
        PRINTF("            and 6 years at the same time.\n"_fmt);
        LADMIN_LOG("No adjustment isn't an adjustment ('banadd' command).\n"_fmt);
        return;
    }

    LADMIN_LOG("Request to login-server to modify a ban date/time.\n"_fmt);

    WFIFOW(login_session, 0) = 0x794c;
    WFIFO_STRING(login_session, 2, name, 24);
    WFIFO_STRUCT(login_session, 26, modif);
    WFIFOSET(login_session, 38);
    bytes_to_read = 1;
}

//-----------------------------------------------------------------------
// Sub-function of sub-function banaccount, unbanaccount or bansetaccount
// Set the final date of a banishment of an account
//-----------------------------------------------------------------------
static
void bansetaccountsub(AccountName name, XString date, XString time_)
{
    int year, month, day, hour, minute, second;
    year = month = day = hour = minute = second = 0;

    // # of seconds 1/1/1970 (timestamp): ban time limit of the account (0 = no ban)
    TimeT ban_until_time = TimeT();
    struct tm tmtime = ban_until_time;   // initialize

    if (!name.is_print())
        return;

    if (date != "0"_s
        && ((!extract(date, record<'/'>(&year, &month, &day))
                && !extract(date, record<'-'>(&year, &month, &day))
                && !extract(date, record<'.'>(&year, &month, &day)))
            || !extract(time_, record<':'>(&hour, &minute, &second))))
    {
        PRINTF("Please input a date and a time (format: yyyy/mm/dd hh:mm:ss).\n"_fmt);
        PRINTF("You can imput 0 instead of if you use 'banset' command.\n"_fmt);
        LADMIN_LOG("Invalid format for the date/time ('banset' or 'ban' command).\n"_fmt);
        return;
    }

    if (date == "0"_s)
    {
        ban_until_time = TimeT();
    }
    else
    {
        if (year < 70)
        {
            year = year + 100;
        }
        if (year >= 1900)
        {
            year = year - 1900;
        }
        if (month < 1 || month > 12)
        {
            PRINTF("Please give a correct value for the month (from 1 to 12).\n"_fmt);
            LADMIN_LOG("Invalid month for the date ('banset' or 'ban' command).\n"_fmt);
            return;
        }
        month = month - 1;
        if (day < 1 || day > 31)
        {
            PRINTF("Please give a correct value for the day (from 1 to 31).\n"_fmt);
            LADMIN_LOG("Invalid day for the date ('banset' or 'ban' command).\n"_fmt);
            return;
        }
        if (((month == 3 || month == 5 || month == 8 || month == 10)
             && day > 30) || (month == 1 && day > 29))
        {
            PRINTF("Please give a correct value for a day of this month (%d).\n"_fmt,
                 month);
            LADMIN_LOG("Invalid day for this month ('banset' or 'ban' command).\n"_fmt);
            return;
        }
        if (hour < 0 || hour > 23)
        {
            PRINTF("Please give a correct value for the hour (from 0 to 23).\n"_fmt);
            LADMIN_LOG("Invalid hour for the time ('banset' or 'ban' command).\n"_fmt);
            return;
        }
        if (minute < 0 || minute > 59)
        {
            PRINTF("Please give a correct value for the minutes (from 0 to 59).\n"_fmt);
            LADMIN_LOG("Invalid minute for the time ('banset' or 'ban' command).\n"_fmt);
            return;
        }
        if (second < 0 || second > 59)
        {
            PRINTF("Please give a correct value for the seconds (from 0 to 59).\n"_fmt);
            LADMIN_LOG("Invalid second for the time ('banset' or 'ban' command).\n"_fmt);
            return;
        }
        tmtime.tm_year = year;
        tmtime.tm_mon = month;
        tmtime.tm_mday = day;
        tmtime.tm_hour = hour;
        tmtime.tm_min = minute;
        tmtime.tm_sec = second;
        tmtime.tm_isdst = -1;  // -1: no winter/summer time modification
        ban_until_time = tmtime;
        if (ban_until_time.error())
        {
            PRINTF("Invalid date.\n"_fmt);
            PRINTF("Please input a date and a time (format: yyyy/mm/dd hh:mm:ss).\n"_fmt);
            PRINTF("You can imput 0 instead of if you use 'banset' command.\n"_fmt);
            LADMIN_LOG("Invalid date. ('banset' or 'ban' command).\n"_fmt);
            return;
        }
    }

    LADMIN_LOG("Request to login-server to set a ban.\n"_fmt);

    WFIFOW(login_session, 0) = 0x794a;
    WFIFO_STRING(login_session, 2, name, 24);
    WFIFOL(login_session, 26) = static_cast<time_t>(ban_until_time);
    WFIFOSET(login_session, 30);
    bytes_to_read = 1;
}

//---------------------------------------------------------------------
// Sub-function: Set the final date of a banishment of an account (ban)
//---------------------------------------------------------------------
static
void banaccount(ZString param)
{
    AccountName name;
    XString date;
    XString time_;

    if (!qsplit(param, &date, &time_, &name))
    {
        PRINTF("Please input an account name, a date and a hour.\n"_fmt);
        PRINTF("<example>: banset <account_name> yyyy/mm/dd [hh:mm:ss]\n"_fmt);
        PRINTF("           banset <account_name> 0   (0 = un-banished)\n"_fmt);
        PRINTF("           ban/banish yyyy/mm/dd hh:mm:ss <account name>\n"_fmt);
        PRINTF("           unban/unbanish <account name>\n"_fmt);
        PRINTF("           Default time [hh:mm:ss]: 23:59:59.\n"_fmt);
        LADMIN_LOG("Incomplete parameters to set a ban ('banset' or 'ban' command).\n"_fmt);
        return;
    }

    if (!time_)
        time_ = "23:59:59"_s;

    bansetaccountsub(name, date, time_);
}

//------------------------------------------------------------------------
// Sub-function: Set the final date of a banishment of an account (banset)
//------------------------------------------------------------------------
static
void bansetaccount(ZString param)
{
    AccountName name;
    XString date;
    XString time_;

    if (!qsplit(param, &name, &date, &time_)
            && !qsplit(param, &name, &date))
    {
        PRINTF("Please input an account name, a date and a hour.\n"_fmt);
        PRINTF("<example>: banset <account_name> yyyy/mm/dd [hh:mm:ss]\n"_fmt);
        PRINTF("           banset <account_name> 0   (0 = un-banished)\n"_fmt);
        PRINTF("           ban/banish yyyy/mm/dd hh:mm:ss <account name>\n"_fmt);
        PRINTF("           unban/unbanish <account name>\n"_fmt);
        PRINTF("           Default time [hh:mm:ss]: 23:59:59.\n"_fmt);
        LADMIN_LOG("Incomplete parameters to set a ban ('banset' or 'ban' command).\n"_fmt);
        return;
    }

    if (!time_)
        time_ = "23:59:59"_s;

    bansetaccountsub(name, date, time_);
}

//-------------------------------------------------
// Sub-function: unbanishment of an account (unban)
//-------------------------------------------------
static
void unbanaccount(ZString param)
{
    AccountName name;

    if (!qsplit(param, &name))
    {
        PRINTF("Please input an account name.\n"_fmt);
        PRINTF("<example>: banset <account_name> yyyy/mm/dd [hh:mm:ss]\n"_fmt);
        PRINTF("           banset <account_name> 0   (0 = un-banished)\n"_fmt);
        PRINTF("           ban/banish yyyy/mm/dd hh:mm:ss <account name>\n"_fmt);
        PRINTF("           unban/unbanish <account name>\n"_fmt);
        PRINTF("           Default time [hh:mm:ss]: 23:59:59.\n"_fmt);
        LADMIN_LOG("Incomplete parameters to set a ban ('unban' command).\n"_fmt);
        return;
    }

    bansetaccountsub(name, "0"_s, ""_s);
}

//---------------------------------------------------------
// Sub-function: Asking to check the validity of a password
// (Note: never send back a password with login-server!! security of passwords)
//---------------------------------------------------------
static
void checkaccount(ZString param)
{
    AccountName name;
    AccountPass password;

    if (!qsplit(param, &name, &password))
    {
        PRINTF("Please input an account name.\n"_fmt);
        PRINTF("<example> check testname password\n"_fmt);
        LADMIN_LOG("Incomplete parameters to check the password of an account ('check' command).\n"_fmt);
        return;
    }

    if (!name.is_print())
        return;

    if (!password.is_print())
        return;

    LADMIN_LOG("Request to login-server to check a password.\n"_fmt);

    WFIFOW(login_session, 0) = 0x793a;
    WFIFO_STRING(login_session, 2, name, 24);
    WFIFO_STRING(login_session, 26, password, 24);
    WFIFOSET(login_session, 50);
    bytes_to_read = 1;
}

//------------------------------------------------
// Sub-function: Asking for deletion of an account
//------------------------------------------------
static
void delaccount(ZString param)
{
    AccountName name;

    if (!qsplit(param, &name))
    {
        PRINTF("Please input an account name.\n"_fmt);
        PRINTF("<example> delete testnametodelete\n"_fmt);
        LADMIN_LOG("No name given to delete an account ('delete' command).\n"_fmt);
        return;
    }

    if (!name.is_print())
        return;

    char confirm;
    do
    {
        PRINTF(SGR_BOLD SGR_CYAN " ** Are you really sure to DELETE account [%s]? (y/n) > " SGR_RESET ""_fmt, name);
        fflush(stdout);
        int seek = getchar();
        confirm = seek;
        if (seek == EOF)
            confirm = 'n';
        else
            while (seek != '\n' && seek != EOF)
                seek = getchar();
    }
    while (!"yn"_s.contains(confirm));

    if (confirm == 'n')
    {
        PRINTF("Deletion canceled.\n"_fmt);
        LADMIN_LOG("Deletion canceled by user ('delete' command).\n"_fmt);
        return;
    }

    LADMIN_LOG("Request to login-server to delete an acount.\n"_fmt);

    WFIFOW(login_session, 0) = 0x7932;
    WFIFO_STRING(login_session, 2, name, 24);
    WFIFOSET(login_session, 26);
    bytes_to_read = 1;
}

//----------------------------------------------------------
// Sub-function: Asking to modification of an account e-mail
//----------------------------------------------------------
static
void changeemail(ZString param)
{
    AccountName name;
    XString email_;
    if (!qsplit(param, &name, &email_))
    {
        PRINTF("Please input an account name and an email.\n"_fmt);
        PRINTF("<example> email testname newemail\n"_fmt);
        LADMIN_LOG("Incomplete parameters to change the email of an account ('email' command).\n"_fmt);
        return;
    }

    if (!name.is_print())
        return;

    if (!e_mail_check(email_))
    {
        PRINTF("Invalid email [%s]. Please input a valid e-mail.\n"_fmt,
                AString(email_));
        LADMIN_LOG("Invalid email [%s]. Please input a valid e-mail.\n"_fmt,
                AString(email_));
        return;
    }
    AccountEmail email = stringish<AccountEmail>(email_);

    LADMIN_LOG("Request to login-server to change an email.\n"_fmt);

    WFIFOW(login_session, 0) = 0x7940;
    WFIFO_STRING(login_session, 2, name, 24);
    WFIFO_STRING(login_session, 26, email, 40);
    WFIFOSET(login_session, 66);
    bytes_to_read = 1;
}

//-----------------------------------------------------
// Sub-function: Asking of the number of online players
//-----------------------------------------------------
static
void getlogincount(void)
{
    LADMIN_LOG("Request to login-server to obtain the # of online players.\n"_fmt);

    WFIFOW(login_session, 0) = 0x7938;
    WFIFOSET(login_session, 2);
    bytes_to_read = 1;
}

//----------------------------------------------------------
// Sub-function: Asking to modify the GM level of an account
//----------------------------------------------------------
static
void changegmlevel(ZString param)
{
    AccountName name;
    int GM_level = 0;

    if (!qsplit(param, &name, &GM_level))
    {
        PRINTF("Please input an account name and a GM level.\n"_fmt);
        PRINTF("<example> gm testname 80\n"_fmt);
        LADMIN_LOG("Incomplete parameters to change the GM level of an account ('gm' command).\n"_fmt);
        return;
    }

    if (!name.is_print())
        return;

    if (GM_level < 0 || GM_level > 99)
    {
        PRINTF("Illegal GM level [%d]. Please input a value from 0 to 99.\n"_fmt,
             GM_level);
        LADMIN_LOG("Illegal GM level [%d]. The value can be from 0 to 99.\n"_fmt,
              GM_level);
        return;
    }

    LADMIN_LOG("Request to login-server to change a GM level.\n"_fmt);

    WFIFOW(login_session, 0) = 0x793e;
    WFIFO_STRING(login_session, 2, name, 24);
    WFIFOB(login_session, 26) = GM_level;
    WFIFOSET(login_session, 27);
    bytes_to_read = 1;
}

//---------------------------------------------
// Sub-function: Asking to obtain an account id
//---------------------------------------------
static
void idaccount(ZString param)
{
    AccountName name;

    if (!qsplit(param, &name))
    {
        PRINTF("Please input an account name.\n"_fmt);
        PRINTF("<example> id testname\n"_fmt);
        LADMIN_LOG("No name given to search an account id ('id' command).\n"_fmt);
        return;
    }

    if (!name.is_print())
    {
        return;
    }

    LADMIN_LOG("Request to login-server to know an account id.\n"_fmt);

    WFIFOW(login_session, 0) = 0x7944;
    WFIFO_STRING(login_session, 2, name, 24);
    WFIFOSET(login_session, 26);
    bytes_to_read = 1;
}

//----------------------------------------------------------------------------
// Sub-function: Asking to displaying information about an account (by its id)
//----------------------------------------------------------------------------
static
void infoaccount(int account_id)
{
    if (account_id < 0)
    {
        PRINTF("Please input a positive value for the id.\n"_fmt);
        LADMIN_LOG("Negative value was given to found the account.\n"_fmt);
        return;
    }

    LADMIN_LOG("Request to login-server to obtain information about an account (by its id).\n"_fmt);

    WFIFOW(login_session, 0) = 0x7954;
    WFIFOL(login_session, 2) = account_id;
    WFIFOSET(login_session, 6);
    bytes_to_read = 1;
}

//---------------------------------------
// Sub-function: Send a broadcast message
//---------------------------------------
static
void sendbroadcast(ZString message)
{
    if (!message)
    {
        PRINTF("Please input a message.\n"_fmt);
        {
            PRINTF("<example> kami a message\n"_fmt);
        }
        LADMIN_LOG("The message is void ('kami' command).\n"_fmt);
        return;
    }

    WFIFOW(login_session, 0) = 0x794e;
    WFIFOW(login_session, 2) = 0;
    size_t len = message.size() + 1;
    WFIFOL(login_session, 4) = len;
    WFIFO_STRING(login_session, 8, message, len);
    WFIFOSET(login_session, 8 + len);
    bytes_to_read = 1;
}


//--------------------------------------------------------
// Sub-function: Asking to Displaying of the accounts list
//--------------------------------------------------------
static
void listaccount(ZString param, int type)
{
//int list_first, list_last, list_type; // parameter to display a list of accounts
    list_type = type;

    // set default values
    list_first = 0;
    list_last = 0;

    if (list_type == 1)
    {                           // if listgm
        // get all accounts = use default
    }
    else if (list_type == 2)
    {                           // if search
        // get all accounts = use default
    }
    else if (list_type == 3)
    {                           // if listban
        // get all accounts = use default
    }
    else if (list_type == 4)
    {                           // if listok
        // get all accounts = use default
    }
    else
    {
        // if list (list_type == 0)
        extract(param, record<' '>(&list_first, &list_last));
        if (list_first < 0)
            list_first = 0;
        if (list_last < list_first || list_last < 0)
            list_last = 0;
    }

    LADMIN_LOG("Request to login-server to obtain the list of accounts from %d to %d.\n"_fmt,
          list_first, list_last);

    WFIFOW(login_session, 0) = 0x7920;
    WFIFOL(login_session, 2) = list_first;
    WFIFOL(login_session, 6) = list_last;
    WFIFOSET(login_session, 10);
    bytes_to_read = 1;

    //          0123456789 01 01234567890123456789012301234 012345 0123456789012345678901234567
    Iprintf("account_id GM user_name               sex    count state\n"_fmt);
    Iprintf("-------------------------------------------------------------------------------\n"_fmt);
    list_count = 0;
}

//--------------------------------------------------------
// Sub-function: Frobnicate items
//--------------------------------------------------------
static
int itemfrob(ZString param)
{
    int source_id, dest_id;

    if (!extract(param, record<' '>(&source_id, &dest_id)))
    {
        PRINTF("You must provide the source and destination item IDs.\n"_fmt);
        return 1;
    }

    WFIFOW(login_session, 0) = 0x7924;
    WFIFOL(login_session, 2) = source_id;
    WFIFOL(login_session, 6) = dest_id;
    WFIFOSET(login_session, 10);
    bytes_to_read = 1;          // all logging is done to the three main servers

    return 0;
}

//--------------------------------------------
// Sub-function: Asking to modify a memo field
//--------------------------------------------
static
void changememo(ZString param)
{
    AccountName name;
    XString memo;

    if (!qsplit(param, &name, &memo) && !qsplit(param, &name))
    {
        PRINTF("Please input an account name and a memo.\n"_fmt);
        PRINTF("<example> memo testname new memo\n"_fmt);
        LADMIN_LOG("Incomplete parameters to change the memo of an account ('email' command).\n"_fmt);
        return;
    }

    if (!name.is_print())
        return;

    size_t len = memo.size();
    size_t len1 = len + 1;
    if (len > 254)
    {
        PRINTF("Memo is too long (%zu characters).\n"_fmt, len);
        PRINTF("Please input a memo of 254 bytes at the maximum.\n"_fmt);
        LADMIN_LOG("Email is too long (%zu characters). Please input a memo of 254 bytes at the maximum.\n"_fmt,
              len);
        return;
    }

    LADMIN_LOG("Request to login-server to change a memo.\n"_fmt);

    WFIFOW(login_session, 0) = 0x7942;
    WFIFO_STRING(login_session, 2, name, 24);
    WFIFOW(login_session, 26) = len1;
    WFIFO_STRING(login_session, 28, memo, len);
    WFIFOSET(login_session, 28 + len1);
    bytes_to_read = 1;
}

//-----------------------------------------------
// Sub-function: Asking to obtain an account name
//-----------------------------------------------
static
void nameaccount(int id)
{
    if (id < 0)
    {
        PRINTF("Please input a positive value for the id.\n"_fmt);
        LADMIN_LOG("Negativ id given to search an account name ('name' command).\n"_fmt);
        return;
    }

    LADMIN_LOG("Request to login-server to know an account name.\n"_fmt);

    WFIFOW(login_session, 0) = 0x7946;
    WFIFOL(login_session, 2) = id;
    WFIFOSET(login_session, 6);
    bytes_to_read = 1;
}

//------------------------------------------
// Sub-function: Asking to modify a password
// (Note: never send back a password with login-server!! security of passwords)
//------------------------------------------
static
void changepasswd(ZString param)
{
    AccountName name;
    AccountPass password;

    if (!qsplit(param, &name, &password))
    {
        PRINTF("Please input an account name.\n"_fmt);
        PRINTF("<example> password testname newpassword\n"_fmt);
        LADMIN_LOG("Incomplete parameters to change the password of an account ('password' command).\n"_fmt);
        return;
    }

    if (!name.is_print())
    {
        return;
    }

    if (!password.is_print())
        return;

    LADMIN_LOG("Request to login-server to change a password.\n"_fmt);

    WFIFOW(login_session, 0) = 0x7934;
    WFIFO_STRING(login_session, 2, name, 24);
    WFIFO_STRING(login_session, 26, password, 24);
    WFIFOSET(login_session, 50);
    bytes_to_read = 1;
}

//----------------------------------------------------------------------
// Sub-function: Request to login-server to reload GM configuration file
// this function have no answer
//----------------------------------------------------------------------
static
void reloadGM(ZString params)
{
    WFIFOW(login_session, 0) = 0x7955;
    WFIFOSET(login_session, 2);
    bytes_to_read = 0;

    LADMIN_LOG("Request to reload the GM configuration file sended.\n"_fmt);
    PRINTF("Request to reload the GM configuration file sended.\n"_fmt);
    PRINTF("Check the actual GM accounts (after reloading):\n"_fmt);
    listaccount(params, 1);    // 1: to list only GM
}

//-----------------------------------------------------
// Sub-function: Asking to modify the sex of an account
//-----------------------------------------------------
static
void changesex(ZString param)
{
    AccountName name;
    VString<1> sex_;

    if (!qsplit(param, &name, &sex_))
    {
        PRINTF("Please input an account name and a sex.\n"_fmt);
        PRINTF("<example> sex testname Male\n"_fmt);
        LADMIN_LOG("Incomplete parameters to change the sex of an account ('sex' command).\n"_fmt);
        return;
    }
    char sex = sex_.front();

    if (!name.is_print())
    {
        PRINTF("bad name\n"_fmt);
        return;
    }

    if (!"MF"_s.contains(sex))
    {
        PRINTF("Illegal gender [%c]. Please input M or F.\n"_fmt, sex);
        LADMIN_LOG("Illegal gender [%c]. Please input M or F.\n"_fmt, sex);
        return;
    }

    LADMIN_LOG("Request to login-server to change a sex.\n"_fmt);

    WFIFOW(login_session, 0) = 0x793c;
    WFIFO_STRING(login_session, 2, name, 24);
    WFIFOB(login_session, 26) = sex;
    WFIFOSET(login_session, 27);
    bytes_to_read = 1;
}

//-------------------------------------------------------------------------
// Sub-function of sub-function changestate, blockaccount or unblockaccount
// Asking to modify the state of an account
//-------------------------------------------------------------------------
static
void changestatesub(AccountName name, int state, XString error_message)
{
    if ((state < 0 || state > 9) && state != 100)
    {                           // Valid values: 0: ok, or value of the 0x006a packet + 1
        PRINTF("Please input one of these states:\n"_fmt);
        PRINTF("  0 = Account ok            6 = Your Game's EXE file is not the latest version\n"_fmt);
        PRINTF("  1 = Unregistered ID       7 = You are Prohibited to log in until + message\n"_fmt);
        PRINTF("  2 = Incorrect Password    8 = Server is jammed due to over populated\n"_fmt);
        PRINTF("  3 = This ID is expired    9 = No MSG\n"_fmt);
        PRINTF("  4 = Rejected from Server  100 = This ID has been totally erased\n"_fmt);
        PRINTF("  5 = You have been blocked by the GM Team\n"_fmt);
        PRINTF("<examples> state testname 5\n"_fmt);
        PRINTF("           state testname 7 end of your ban\n"_fmt);
        PRINTF("           block <account name>\n"_fmt);
        PRINTF("           unblock <account name>\n"_fmt);
        LADMIN_LOG("Invalid value for the state of an account ('state', 'block' or 'unblock' command).\n"_fmt);
        return;
    }

    if (!name.is_print())
        return;

    if (state != 7)
    {
        error_message = "-"_s;
    }
    else
    {
        if (error_message.size() < 1)
        {
            PRINTF("Error message is too short. Please input a message of 1-19 bytes.\n"_fmt);
            LADMIN_LOG("Error message is too short. Please input a message of 1-19 bytes.\n"_fmt);
            return;
        }
        if (error_message.size() > 19)
        {
            PRINTF("Error message is too long. Please input a message of 1-19 bytes.\n"_fmt);
            LADMIN_LOG("Error message is too long. Please input a message of 1-19 bytes.\n"_fmt);
            return;
        }
    }

    LADMIN_LOG("Request to login-server to change a state.\n"_fmt);

    WFIFOW(login_session, 0) = 0x7936;
    WFIFO_STRING(login_session, 2, name, 24);
    WFIFOL(login_session, 26) = state;
    WFIFO_STRING(login_session, 30, error_message, 20);
    WFIFOSET(login_session, 50);
    bytes_to_read = 1;
}

//-------------------------------------------------------
// Sub-function: Asking to modify the state of an account
//-------------------------------------------------------
static
void changestate(ZString param)
{
    AccountName name;
    int state;
    XString error_message;

    if (!qsplit(param, &name, &state, &error_message) && !qsplit(param, &name, &state))
    {
        PRINTF("Please input an account name and a state.\n"_fmt);
        PRINTF("<examples> state testname 5\n"_fmt);
        PRINTF("           state testname 7 end of your ban\n"_fmt);
        PRINTF("           block <account name>\n"_fmt);
        PRINTF("           unblock <account name>\n"_fmt);
        LADMIN_LOG("Incomplete parameters to change the state of an account ('state' command).\n"_fmt);
        return;
    }

    changestatesub(name, state, error_message);
}

//-------------------------------------------
// Sub-function: Asking to unblock an account
//-------------------------------------------
static
void unblockaccount(ZString param)
{
    AccountName name;

    if (!qsplit(param, &name))
    {
        PRINTF("Please input an account name.\n"_fmt);
        PRINTF("<examples> state testname 5\n"_fmt);
        PRINTF("           state testname 7 end of your ban\n"_fmt);
        PRINTF("           block <account name>\n"_fmt);
        PRINTF("           unblock <account name>\n"_fmt);
        LADMIN_LOG("Incomplete parameters to change the state of an account ('unblock' command).\n"_fmt);
        return;
    }

    changestatesub(name, 0, "-"_s);   // state 0, no error message
}

//-------------------------------------------
// Sub-function: Asking to unblock an account
//-------------------------------------------
static
void blockaccount(ZString param)
{
    AccountName name;

    if (!qsplit(param, &name))
    {
        PRINTF("Please input an account name.\n"_fmt);
        PRINTF("<examples> state testname 5\n"_fmt);
        PRINTF("           state testname 7 end of your ban\n"_fmt);
        PRINTF("           block <account name>\n"_fmt);
        PRINTF("           unblock <account name>\n"_fmt);
        LADMIN_LOG("Incomplete parameters to change the state of an account ('block' command).\n"_fmt);
        return;
    }

    changestatesub(name, 5, "-"_s);   // state 5, no error message
}

//---------------------------------------------------------------------
// Sub-function: Add/substract time to the validity limit of an account
//---------------------------------------------------------------------
static
void timeaddaccount(ZString param)
{
    AccountName name;
    HumanTimeDiff modif {};

    if (!qsplit(param, &name, &modif))
    {
        PRINTF("Please input an account name and a modifier.\n"_fmt);
        PRINTF("  <example>: timeadd testname +1m-2mn1s-6y\n"_fmt);
        PRINTF("             this example adds 1 month and 1 second, and substracts 2 minutes\n"_fmt);
        PRINTF("             and 6 years at the same time.\n"_fmt);
        LADMIN_LOG("Incomplete parameters to modify a limit time ('timeadd' command).\n"_fmt);
        return;
    }
    if (name.is_print())
    {
        return;
    }

    if (!modif)
    {
        PRINTF("Please give an adjustment with this command:\n"_fmt);
        PRINTF("  Adjustment value (-1, 1, +1, etc...)\n"_fmt);
        PRINTF("  Modified element:\n"_fmt);
        PRINTF("    a or y: year\n"_fmt);
        PRINTF("    m:      month\n"_fmt);
        PRINTF("    j or d: day\n"_fmt);
        PRINTF("    h:      hour\n"_fmt);
        PRINTF("    mn:     minute\n"_fmt);
        PRINTF("    s:      second\n"_fmt);
        PRINTF("  <example> timeadd testname +1m-2mn1s-6y\n"_fmt);
        PRINTF("            this example adds 1 month and 1 second, and substracts 2 minutes\n"_fmt);
        PRINTF("            and 6 years at the same time.\n"_fmt);
        LADMIN_LOG("No adjustment isn't an adjustment ('timeadd' command).\n"_fmt);
        return;
    }

    LADMIN_LOG("Request to login-server to modify a time limit.\n"_fmt);

    WFIFOW(login_session, 0) = 0x7950;
    WFIFO_STRING(login_session, 2, name, 24);
    WFIFO_STRUCT(login_session, 26, modif);
    WFIFOSET(login_session, 38);
    bytes_to_read = 1;
}

//-------------------------------------------------
// Sub-function: Set a validity limit of an account
//-------------------------------------------------
static
void timesetaccount(ZString param)
{
    AccountName name;
    XString date;
    XString time_;
    int year, month, day, hour, minute, second;

    year = month = day = hour = minute = second = 0;

    // # of seconds 1/1/1970 (timestamp): Validity limit of the account (0 = unlimited)
    TimeT connect_until_time = TimeT();
    struct tm tmtime = connect_until_time;   // initialize

    if (!qsplit(param, &name, &date, &time_)
            && !qsplit(param, &name, &date))
    {
        PRINTF("Please input an account name, a date and a hour.\n"_fmt);
        PRINTF("<example>: timeset <account_name> yyyy/mm/dd [hh:mm:ss]\n"_fmt);
        PRINTF("           timeset <account_name> 0   (0 = unlimited)\n"_fmt);
        PRINTF("           Default time [hh:mm:ss]: 23:59:59.\n"_fmt);
        LADMIN_LOG("Incomplete parameters to set a limit time ('timeset' command).\n"_fmt);
        return;
    }
    if (!name.is_print())
        return;

    if (!time_)
        time_ = "23:59:59"_s;

    if (date != "0"_s
        && ((!extract(date, record<'/'>(&year, &month, &day))
                && !extract(date, record<'-'>(&year, &month, &day))
                && !extract(date, record<'.'>(&year, &month, &day)))
            || !extract(time_, record<':'>(&hour, &minute, &second))))
    {
        PRINTF("Please input 0 or a date and a time (format: 0 or yyyy/mm/dd hh:mm:ss).\n"_fmt);
        LADMIN_LOG("Invalid format for the date/time ('timeset' command).\n"_fmt);
        return;
    }

    if (date == "0"_s)
    {
        connect_until_time = TimeT();
    }
    else
    {
        if (year < 70)
        {
            year = year + 100;
        }
        if (year >= 1900)
        {
            year = year - 1900;
        }
        if (month < 1 || month > 12)
        {
            PRINTF("Please give a correct value for the month (from 1 to 12).\n"_fmt);
            LADMIN_LOG("Invalid month for the date ('timeset' command).\n"_fmt);
            return;
        }
        month = month - 1;
        if (day < 1 || day > 31)
        {
            PRINTF("Please give a correct value for the day (from 1 to 31).\n"_fmt);
            LADMIN_LOG("Invalid day for the date ('timeset' command).\n"_fmt);
            return;
        }
        if (((month == 3 || month == 5 || month == 8 || month == 10)
             && day > 30) ||(month == 1 && day > 29))
        {
            PRINTF("Please give a correct value for a day of this month (%d).\n"_fmt,
                 month);
            LADMIN_LOG("Invalid day for this month ('timeset' command).\n"_fmt);
            return;
        }
        if (hour < 0 || hour > 23)
        {
            PRINTF("Please give a correct value for the hour (from 0 to 23).\n"_fmt);
            LADMIN_LOG("Invalid hour for the time ('timeset' command).\n"_fmt);
            return;
        }
        if (minute < 0 || minute > 59)
        {
            PRINTF("Please give a correct value for the minutes (from 0 to 59).\n"_fmt);
            LADMIN_LOG("Invalid minute for the time ('timeset' command).\n"_fmt);
            return;
        }
        if (second < 0 || second > 59)
        {
            PRINTF("Please give a correct value for the seconds (from 0 to 59).\n"_fmt);
            LADMIN_LOG("Invalid second for the time ('timeset' command).\n"_fmt);
            return;
        }
        tmtime.tm_year = year;
        tmtime.tm_mon = month;
        tmtime.tm_mday = day;
        tmtime.tm_hour = hour;
        tmtime.tm_min = minute;
        tmtime.tm_sec = second;
        tmtime.tm_isdst = -1;  // -1: no winter/summer time modification
        connect_until_time = tmtime;
        if (connect_until_time.error())
        {
            PRINTF("Invalid date.\n"_fmt);
            PRINTF("Please add 0 or a date and a time (format: 0 or yyyy/mm/dd hh:mm:ss).\n"_fmt);
            LADMIN_LOG("Invalid date. ('timeset' command).\n"_fmt);
            return;
        }
    }

    LADMIN_LOG("Request to login-server to set a time limit.\n"_fmt);

    WFIFOW(login_session, 0) = 0x7948;
    WFIFO_STRING(login_session, 2, name, 24);
    WFIFOL(login_session, 26) = static_cast<time_t>(connect_until_time);
    WFIFOSET(login_session, 30);
    bytes_to_read = 1;
}

//------------------------------------------------------------------------------
// Sub-function: Asking to displaying information about an account (by its name)
//------------------------------------------------------------------------------
static
void whoaccount(ZString param)
{
    AccountName name;

    if (!qsplit(param, &name))
    {
        PRINTF("Please input an account name.\n"_fmt);
        PRINTF("<example> who testname\n"_fmt);
        LADMIN_LOG("No name was given to found the account.\n"_fmt);
        return;
    }
    if (!name.is_print())
    {
        return;
    }

    LADMIN_LOG("Request to login-server to obtain information about an account (by its name).\n"_fmt);

    WFIFOW(login_session, 0) = 0x7952;
    WFIFO_STRING(login_session, 2, name, 24);
    WFIFOSET(login_session, 26);
    bytes_to_read = 1;
}

//--------------------------------------------------------
// Sub-function: Asking of the version of the login-server
//--------------------------------------------------------
static
void checkloginversion(void)
{
    LADMIN_LOG("Request to login-server to obtain its version.\n"_fmt);

    WFIFOW(login_session, 0) = 0x7530;
    WFIFOSET(login_session, 2);
    bytes_to_read = 1;
}

//---------------------------------------------
// Prompt function
// this function wait until user type a command
// and analyse the command.
//---------------------------------------------
static
void prompt(void)
{
    // while we don't wait new packets
    while (bytes_to_read == 0)
    {
        Iprintf("\n"_fmt);
        Iprintf(SGR_GREEN "To list the commands, type 'enter'." SGR_RESET "\n"_fmt);
        Iprintf(SGR_CYAN "Ladmin-> " SGR_RESET ""_fmt);
        Iprintf(SGR_BOLD ""_fmt);
        fflush(stdout);

        // get command and parameter
        // TODO figure out a better way to do stdio
        static auto cin = make_unique<io::ReadFile>(io::FD::stdin().dup());
        AString buf;
        cin->getline(buf);

        Iprintf(SGR_RESET ""_fmt);
        fflush(stdout);

        if (!cin->is_open())
            exit(0);

        if (!buf.is_print())
        {
            PRINTF("Cowardly refusing to execute a command that includes control or non-ascii characters\n"_fmt);
            LADMIN_LOG("Cowardly refusing to execute a command that includes control or non-ascii characters\n"_fmt);
            continue;
        }

        // extract command name and parameters
        auto space = std::find(buf.begin(), buf.end(), ' ');
        AString command = buf.xislice_h(space);
        while (*space == ' ')
            ++space;

        parameters = buf.xislice_t(space);

        if (!command || command.startswith('?'))
            command = "help"_s;

        if (!parameters)
        {
            LADMIN_LOG("Command: '%s' (without parameters)\n"_fmt,
                    command);
        }
        else
        {
            // We don't want passwords in the log - Camel
            if (command == "create"_s || command == "add"_s || command == "password"_s) {
                AString name, email_, password;
                VString<1> sex_;

                if (qsplit(parameters, &name, &sex_, &email_, &password))
                    LADMIN_LOG("Command: '%s', parameters: '%s %s %s ***'\n"_fmt,
                            command, name, sex_, email_);
                else if (qsplit(parameters, &name, &sex_, &password))
                    LADMIN_LOG("Command: '%s', parameters: '%s %s ***'\n"_fmt,
                            command, name, sex_);
                else if (qsplit(parameters, &name, &password))
                    LADMIN_LOG("Command: '%s', parameters: '%s ***'\n"_fmt,
                            command, name);
                else
                    LADMIN_LOG("Command: '%s' (invalid parameters)\n"_fmt, command);
            }
            else {
                LADMIN_LOG("Command: '%s', parameters: '%s'\n"_fmt,
                        command, parameters);
            }
        }

        // Analyse of the command
        if (command == "help"_s)
            display_help(parameters);
        else if (command == "add"_s)
            addaccount(parameters, 0); // 0: no email
        else if (command == "ban"_s)
            banaccount(parameters);
        else if (command == "banadd"_s)
            banaddaccount(parameters);
        else if (command == "banset"_s)
            bansetaccount(parameters);
        else if (command == "block"_s)
            blockaccount(parameters);
        else if (command == "check"_s)
            checkaccount(parameters);
        else if (command == "create"_s)
            addaccount(parameters, 1); // 1: with email
        else if (command == "delete"_s)
            delaccount(parameters);
        else if (command == "email"_s)
            changeemail(parameters);
        else if (command == "getcount"_s)
            getlogincount();
        else if (command == "gm"_s)
            changegmlevel(parameters);
        else if (command == "id"_s)
            idaccount(parameters);
        else if (command == "info"_s)
            infoaccount(atoi(parameters.c_str()));
        else if (command == "kami"_s)
            sendbroadcast(parameters);  // flag for normal
        else if (command == "itemfrob"_s)
            itemfrob(parameters);  // 0: to list all
        else if (command == "list"_s)
            listaccount(parameters, 0);    // 0: to list all
        else if (command == "listban"_s)
            listaccount(parameters, 3);    // 3: to list only accounts with state or bannished
        else if (command == "listgm"_s)
            listaccount(parameters, 1);    // 1: to list only GM
        else if (command == "listok"_s)
            listaccount(parameters, 4);    // 4: to list only accounts without state and not bannished
        else if (command == "memo"_s)
            changememo(parameters);
        else if (command == "name"_s)
            nameaccount(atoi(parameters.c_str()));
        else if (command == "password"_s)
            changepasswd(parameters);
        else if (command == "reloadgm"_s)
            reloadGM(parameters);
        else if (command == "search"_s)
            listaccount(parameters, 2);    // 2: to list with pattern
        else if (command == "sex"_s)
            changesex(parameters);
        else if (command == "state"_s)
            changestate(parameters);
        else if (command == "timeadd"_s)
            timeaddaccount(parameters);
        else if (command == "timeset"_s)
            timesetaccount(parameters);
        else if (command == "unban"_s)
            unbanaccount(parameters);
        else if (command == "unblock"_s)
            unblockaccount(parameters);
        else if (command == "version"_s)
            checkloginversion();
        else if (command == "who"_s)
            whoaccount(parameters);
        else if (command == "quit"_s
            || command == "exit"_s
            || command == "end"_s)
        {
            PRINTF("Bye.\n"_fmt);
            exit(0);
        }
        else
        {
            PRINTF("Unknown command [%s].\n"_fmt, buf);
            LADMIN_LOG("Unknown command [%s].\n"_fmt, buf);
        }
    }
}

//-------------------------------------------------------------
// Function: Parse receiving informations from the login-server
//-------------------------------------------------------------
static
void parse_fromlogin(Session *s)
{
<<<<<<< HEAD
    if (s->eof)
    {
        PRINTF("Impossible to have a connection with the login-server [%s:%d] !\n"_fmt,
                login_ip, login_port);
        LADMIN_LOG("Impossible to have a connection with the login-server [%s:%d] !\n"_fmt,
                login_ip, login_port);
        delete_session(s);
        exit(0);
    }
=======
//  PRINTF("parse_fromlogin : %d %d %d\n", fd, RFIFOREST(fd), RFIFOW(fd,0));
>>>>>>> 6d631217

    while (RFIFOREST(s) >= 2)
    {
        switch (RFIFOW(s, 0))
        {
            case 0x7919:       // answer of a connection request
                if (RFIFOREST(s) < 3)
                    return;
                if (RFIFOB(s, 2) != 0)
                {
<<<<<<< HEAD
                    PRINTF("Error at login:\n"_fmt);
                    PRINTF(" - incorrect password,\n"_fmt);
                    PRINTF(" - administration system not activated, or\n"_fmt);
                    PRINTF(" - unauthorised IP.\n"_fmt);
                    LADMIN_LOG("Error at login: incorrect password, administration system not activated, or unauthorised IP.\n"_fmt);
                    s->eof = 1;
=======
                    PRINTF("Error at login:\n");
                    PRINTF(" - incorrect password,\n");
                    PRINTF(" - administration system not activated, or\n");
                    PRINTF(" - unauthorised IP.\n");
                    LADMIN_LOG("Error at login: incorrect password, administration system not activated, or unauthorised IP.\n");
                    s->set_eof();
>>>>>>> 6d631217
                    //bytes_to_read = 1; // not stop at prompt
                }
                else
                {
                    Iprintf("Established connection.\n"_fmt);
                    LADMIN_LOG("Established connection.\n"_fmt);
                    Iprintf("Reading of the version of the login-server...\n"_fmt);
                    LADMIN_LOG("Reading of the version of the login-server...\n"_fmt);
                    //bytes_to_read = 1; // unchanged
                    checkloginversion();
                }
                RFIFOSKIP(s, 3);
                break;

            case 0x7531:       // Displaying of the version of the login-server
                if (RFIFOREST(s) < 10)
                    return;
            {
                Iprintf("  Login-Server [%s:%d]\n"_fmt,
                        login_ip, login_port);
                Version version;
                RFIFO_STRUCT(login_session, 2, version);
                Iprintf("  tmwA version %hhu.%hhu.%hhu (dev? %hhu) (flags %hhx) (which %hhx) (vend %hu)\n"_fmt,
                        version.major, version.minor, version.patch,
                        version.devel,

                        version.flags, version.which,
                        version.vend);
            }
                bytes_to_read = 0;
                RFIFOSKIP(s, 10);
                break;

            case 0x7925:       // Itemfrob-OK
                RFIFOSKIP(s, 2);
                bytes_to_read = 0;
                break;

            case 0x7921:       // Displaying of the list of accounts
                if (RFIFOREST(s) < 4 || RFIFOREST(s) < RFIFOW(s, 2))
                    return;
                if (RFIFOW(s, 2) < 5)
                {
                    LADMIN_LOG("  Receiving of a void accounts list.\n"_fmt);
                    if (list_count == 0)
                    {
                        Iprintf("No account found.\n"_fmt);
                    }
                    else if (list_count == 1)
                    {
                        Iprintf("1 account found.\n"_fmt);
                    }
                    else
                        Iprintf("%d accounts found.\n"_fmt, list_count);
                    bytes_to_read = 0;
                }
                else
                {
                    int i;
                    LADMIN_LOG("  Receiving of a accounts list.\n"_fmt);
                    for (i = 4; i < RFIFOW(s, 2); i += 38)
                    {
                        AccountName userid = stringish<AccountName>(RFIFO_STRING<24>(s, i + 5));
                        VString<23> lower_userid = userid.to_lower();
                        list_first = RFIFOL(s, i) + 1;
                        // here are checks...
                        if (list_type == 0
                            || (list_type == 1 && RFIFOB(s, i + 4) > 0)
                            || (list_type == 2 && lower_userid.contains_seq(parameters))
                            || (list_type == 3 && RFIFOL(s, i + 34) != 0)
                            || (list_type == 4 && RFIFOL(s, i + 34) == 0))
                        {
                            PRINTF("%10d "_fmt, RFIFOL(s, i));
                            if (RFIFOB(s, i + 4) == 0)
                                PRINTF("   "_fmt);
                            else
                                PRINTF("%2d "_fmt, RFIFOB(s, i + 4));
                            PRINTF("%-24s"_fmt, userid);
                            if (RFIFOB(s, i + 29) == 0)
                                PRINTF("%-5s "_fmt, "Femal"_s);
                            else if (RFIFOB(s, i + 29) == 1)
                                PRINTF("%-5s "_fmt, "Male"_s);
                            else
                                PRINTF("%-5s "_fmt, "Servr"_s);
                            PRINTF("%6d "_fmt, RFIFOL(s, i + 30));
                            switch (RFIFOL(s, i + 34))
                            {
                                case 0:
                                    PRINTF("%-27s\n"_fmt, "Account OK"_s);
                                    break;
                                case 1:
                                    PRINTF("%-27s\n"_fmt, "Unregistered ID"_s);
                                    break;
                                case 2:
                                    PRINTF("%-27s\n"_fmt, "Incorrect Password"_s);
                                    break;
                                case 3:
                                    PRINTF("%-27s\n"_fmt, "This ID is expired"_s);
                                    break;
                                case 4:
                                    PRINTF("%-27s\n"_fmt,
                                            "Rejected from Server"_s);
                                    break;
                                case 5:
                                    PRINTF("%-27s\n"_fmt, "Blocked by the GM Team"_s);   // You have been blocked by the GM Team
                                    break;
                                case 6:
                                    PRINTF("%-27s\n"_fmt, "Your EXE file is too old"_s); // Your Game's EXE file is not the latest version
                                    break;
                                case 7:
                                    PRINTF("%-27s\n"_fmt, "Banishement or"_s);
                                    PRINTF("                                                   Prohibited to login until...\n"_fmt);   // You are Prohibited to log in until %s
                                    break;
                                case 8:
                                    PRINTF("%-27s\n"_fmt,
                                            "Server is over populated"_s);
                                    break;
                                case 9:
                                    PRINTF("%-27s\n"_fmt, "No MSG"_s);
                                    break;
                                default:   // 100
                                    PRINTF("%-27s\n"_fmt, "This ID is totally erased"_s);    // This ID has been totally erased
                                    break;
                            }
                            list_count++;
                        }
                    }
                    // asking of the following acounts
                    LADMIN_LOG("Request to login-server to obtain the list of accounts from %d to %d (complement).\n"_fmt,
                          list_first, list_last);
                    WFIFOW(login_session, 0) = 0x7920;
                    WFIFOL(login_session, 2) = list_first;
                    WFIFOL(login_session, 6) = list_last;
                    WFIFOSET(login_session, 10);
                    bytes_to_read = 1;
                }
                RFIFOSKIP(s, RFIFOW(s, 2));
                break;

            case 0x7931:       // Answer of login-server about an account creation
                if (RFIFOREST(s) < 30)
                    return;
            {
                int accid = RFIFOL(s, 2);
                AccountName name = stringish<AccountName>(RFIFO_STRING<24>(s, 6));
                if (accid == -1)
                {
                    PRINTF("Account [%s] creation failed. Same account already exists.\n"_fmt,
                            name);
                    LADMIN_LOG("Account [%s] creation failed. Same account already exists.\n"_fmt,
                            name);
                }
                else
                {
                    PRINTF("Account [%s] is successfully created [id: %d].\n"_fmt,
                            name, accid);
                    LADMIN_LOG("Account [%s] is successfully created [id: %d].\n"_fmt,
                            name, accid);
                }
                bytes_to_read = 0;
            }
                RFIFOSKIP(s, 30);
                break;

            case 0x7933:       // Answer of login-server about an account deletion
                if (RFIFOREST(s) < 30)
                    return;
            {
                int accid = RFIFOL(s, 2);
                AccountName name = stringish<AccountName>(RFIFO_STRING<24>(s, 6));
                if (accid == -1)
                {
                    PRINTF("Account [%s] deletion failed. Account doesn't exist.\n"_fmt,
                            name);
                    LADMIN_LOG("Account [%s] deletion failed. Account doesn't exist.\n"_fmt,
                            name);
                }
                else
                {
                    PRINTF("Account [%s][id: %d] is successfully DELETED.\n"_fmt,
                            name, accid);
                    LADMIN_LOG("Account [%s][id: %d] is successfully DELETED.\n"_fmt,
                            name, accid);
                }
                bytes_to_read = 0;
            }
                RFIFOSKIP(s, 30);
                break;

            case 0x7935:       // answer of the change of an account password
                if (RFIFOREST(s) < 30)
                    return;
            {
                int accid = RFIFOL(s, 2);
                AccountName name = stringish<AccountName>(RFIFO_STRING<24>(s, 6));
                if (accid == -1)
                {
                    PRINTF("Account [%s] password changing failed.\n"_fmt,
                            name);
                    PRINTF("Account [%s] doesn't exist.\n"_fmt,
                            name);
                    LADMIN_LOG("Account password changing failed. The compte [%s] doesn't exist.\n"_fmt,
                            name);
                }
                else
                {
                    PRINTF("Account [%s][id: %d] password successfully changed.\n"_fmt,
                            name, accid);
                    LADMIN_LOG("Account [%s][id: %d] password successfully changed.\n"_fmt,
                            name, accid);
                }
                bytes_to_read = 0;
            }
                RFIFOSKIP(s, 30);
                break;

            case 0x7937:       // answer of the change of an account state
                if (RFIFOREST(s) < 34)
                    return;
            {
                int accid = RFIFOL(s, 2);
                AccountName name = stringish<AccountName>(RFIFO_STRING<24>(s, 6));
                int state = RFIFOL(s, 30);
                if (accid == -1)
                {
                    PRINTF("Account [%s] state changing failed. Account doesn't exist.\n"_fmt,
                            name);
                    LADMIN_LOG("Account [%s] state changing failed. Account doesn't exist.\n"_fmt,
                            name);
                }
                else
                {
                    MString tmpstr;
                    tmpstr += STRPRINTF(
                             "Account [%s] state successfully changed in ["_fmt,
                             name);
                    switch (state)
                    {
                        case 0:
                            tmpstr += "0: Account OK"_s;
                            break;
                        case 1:
                            tmpstr += "1: Unregistered ID"_s;
                            break;
                        case 2:
                            tmpstr += "2: Incorrect Password"_s;
                            break;
                        case 3:
                            tmpstr += "3: This ID is expired"_s;
                            break;
                        case 4:
                            tmpstr += "4: Rejected from Server"_s;
                            break;
                        case 5:
                            tmpstr += "5: You have been blocked by the GM Team"_s;
                            break;
                        case 6:
                            tmpstr += "6: [Your Game's EXE file is not the latest version"_s;
                            break;
                        case 7:
                            tmpstr += "7: You are Prohibited to log in until..."_s;
                            break;
                        case 8:
                            tmpstr += "8: Server is jammed due to over populated"_s;
                            break;
                        case 9:
                            tmpstr += "9: No MSG"_s;
                            break;
                        default:   // 100
                            tmpstr += "100: This ID is totally erased"_s;
                            break;
                    }
                    tmpstr += ']';
                    AString tmpstr_ = AString(tmpstr);
                    PRINTF("%s\n"_fmt, tmpstr_);
                    LADMIN_LOG("%s\n"_fmt, tmpstr_);
                }
                bytes_to_read = 0;
            }
                RFIFOSKIP(s, 34);
                break;

            case 0x7939:       // answer of the number of online players
                if (RFIFOREST(s) < 4 || RFIFOREST(s) < RFIFOW(s, 2))
                    return;
                {
                    // Get length of the received packet
                    LADMIN_LOG("  Receiving of the number of online players.\n"_fmt);
                    // Read information of the servers
                    if (RFIFOW(s, 2) < 5)
                    {
                        PRINTF("  No server is connected to the login-server.\n"_fmt);
                    }
                    else
                    {
                        PRINTF("  Number of online players (server: number).\n"_fmt);
                        // Displaying of result
                        for (int i = 4; i < RFIFOW(s, 2); i += 32)
                        {
                            ServerName name = stringish<ServerName>(RFIFO_STRING<20>(s, i + 6));
                            PRINTF("    %-20s : %5d\n"_fmt, name,
                                    RFIFOW(s, i + 26));
                        }
                    }
                }
                bytes_to_read = 0;
                RFIFOSKIP(s, RFIFOW(s, 2));
                break;

            case 0x793b:       // answer of the check of a password
                if (RFIFOREST(s) < 30)
                    return;
            {
                int account_id = RFIFOL(s, 2);
                AccountName name = stringish<AccountName>(RFIFO_STRING<24>(s, 6));
                if (account_id == -1)
                {
                    PRINTF("The account [%s] doesn't exist or the password is incorrect.\n"_fmt,
                            name);
                    LADMIN_LOG("The account [%s] doesn't exist or the password is incorrect.\n"_fmt,
                            name);
                }
                else
                {
                    PRINTF("The proposed password is correct for the account [%s][id: %d].\n"_fmt,
                            name, account_id);
                    LADMIN_LOG("The proposed password is correct for the account [%s][id: %d].\n"_fmt,
                            name, account_id);
                }
                bytes_to_read = 0;
            }
                RFIFOSKIP(s, 30);
                break;

            case 0x793d:       // answer of the change of an account sex
                if (RFIFOREST(s) < 30)
                    return;
            {
                int account_id = RFIFOL(s, 2);
                AccountName name = stringish<AccountName>(RFIFO_STRING<24>(s, 6));
                if (account_id == -1)
                {
                    PRINTF("Account [%s] sex changing failed.\n"_fmt,
                            name);
                    PRINTF("Account [%s] doesn't exist or the sex is already the good sex.\n"_fmt,
                            name);
                    LADMIN_LOG("Account sex changing failed. The compte [%s] doesn't exist or the sex is already the good sex.\n"_fmt,
                            name);
                }
                else
                {
                    PRINTF("Account [%s][id: %d] sex successfully changed.\n"_fmt,
                            name, account_id);
                    LADMIN_LOG("Account [%s][id: %d] sex successfully changed.\n"_fmt,
                            name, account_id);
                }
                bytes_to_read = 0;
            }
                RFIFOSKIP(s, 30);
                break;

            case 0x793f:       // answer of the change of an account GM level
                if (RFIFOREST(s) < 30)
                    return;
            {
                int account_id = RFIFOL(s, 2);
                AccountName name = stringish<AccountName>(RFIFO_STRING<24>(s, 6));
                if (account_id == -1)
                {
                    PRINTF("Account [%s] GM level changing failed.\n"_fmt,
                            name);
                    PRINTF("Account [%s] doesn't exist, the GM level is already the good GM level\n"_fmt,
                            name);
                    PRINTF("or it's impossible to modify the GM accounts file.\n"_fmt);
                    LADMIN_LOG("Account GM level changing failed. The compte [%s] doesn't exist, the GM level is already the good sex or it's impossible to modify the GM accounts file.\n"_fmt,
                            name);
                }
                else
                {
                    PRINTF("Account [%s][id: %d] GM level successfully changed.\n"_fmt,
                            name, account_id);
                    LADMIN_LOG("Account [%s][id: %d] GM level successfully changed.\n"_fmt,
                            name, account_id);
                }
                bytes_to_read = 0;
            }
                RFIFOSKIP(s, 30);
                break;

            case 0x7941:       // answer of the change of an account email
                if (RFIFOREST(s) < 30)
                    return;
            {
                int account_id = RFIFOL(s, 2);
                AccountName name = stringish<AccountName>(RFIFO_STRING<24>(s, 6));
                if (account_id == -1)
                {
                    PRINTF("Account [%s] e-mail changing failed.\n"_fmt,
                            name);
                    PRINTF("Account [%s] doesn't exist.\n"_fmt,
                            name);
                    LADMIN_LOG("Account e-mail changing failed. The compte [%s] doesn't exist.\n"_fmt,
                            name);
                }
                else
                {
                    PRINTF("Account [%s][id: %d] e-mail successfully changed.\n"_fmt,
                            name, account_id);
                    LADMIN_LOG("Account [%s][id: %d] e-mail successfully changed.\n"_fmt,
                            name, account_id);
                }
                bytes_to_read = 0;
            }
                RFIFOSKIP(s, 30);
                break;

            case 0x7943:       // answer of the change of an account memo
                if (RFIFOREST(s) < 30)
                    return;
            {
                int account_id = RFIFOL(s, 2);
                AccountName name = stringish<AccountName>(RFIFO_STRING<24>(s, 6));
                if (account_id == -1)
                {
                    PRINTF("Account [%s] memo changing failed. Account doesn't exist.\n"_fmt,
                            name);
                    LADMIN_LOG("Account [%s] memo changing failed. Account doesn't exist.\n"_fmt,
                            name);
                }
                else
                {
                    PRINTF("Account [%s][id: %d] memo successfully changed.\n"_fmt,
                            name, account_id);
                    LADMIN_LOG("Account [%s][id: %d] memo successfully changed.\n"_fmt,
                            name, account_id);
                }
                bytes_to_read = 0;
            }
                RFIFOSKIP(s, 30);
                break;

            case 0x7945:       // answer of an account id search
                if (RFIFOREST(s) < 30)
                    return;
            {
                int account_id = RFIFOL(s, 2);
                AccountName name = stringish<AccountName>(RFIFO_STRING<24>(s, 6));
                if (account_id == -1)
                {
                    PRINTF("Unable to find the account [%s] id. Account doesn't exist.\n"_fmt,
                            name);
                    LADMIN_LOG("Unable to find the account [%s] id. Account doesn't exist.\n"_fmt,
                            name);
                }
                else
                {
                    PRINTF("The account [%s] have the id: %d.\n"_fmt,
                            name, account_id);
                    LADMIN_LOG("The account [%s] have the id: %d.\n"_fmt,
                            name, account_id);
                }
                bytes_to_read = 0;
            }
                RFIFOSKIP(s, 30);
                break;

            case 0x7947:       // answer of an account name search
                if (RFIFOREST(s) < 30)
                    return;
            {
                int account_id = RFIFOL(s, 2);
                AccountName name = stringish<AccountName>(RFIFO_STRING<24>(s, 6));
                if (!name)
                {
                    PRINTF("Unable to find the account [%d] name. Account doesn't exist.\n"_fmt,
                            account_id);
                    LADMIN_LOG("Unable to find the account [%d] name. Account doesn't exist.\n"_fmt,
                            account_id);
                }
                else
                {
                    PRINTF("The account [id: %d] have the name: %s.\n"_fmt,
                            account_id, name);
                    LADMIN_LOG("The account [id: %d] have the name: %s.\n"_fmt,
                            account_id, name);
                }
                bytes_to_read = 0;
            }
                RFIFOSKIP(s, 30);
                break;

            case 0x7949:       // answer of an account validity limit set
                if (RFIFOREST(s) < 34)
                    return;
            {
                int account_id = RFIFOL(s, 2);
                AccountName name = stringish<AccountName>(RFIFO_STRING<24>(s, 6));
                if (RFIFOL(s, 2) == -1)
                {
                    PRINTF("Account [%s] validity limit changing failed. Account doesn't exist.\n"_fmt,
                            name);
                    LADMIN_LOG("Account [%s] validity limit changing failed. Account doesn't exist.\n"_fmt,
                            name);
                }
                else
                {
                    TimeT timestamp = static_cast<time_t>(RFIFOL(s, 30));
                    if (!timestamp)
                    {
                        PRINTF("Validity Limit of the account [%s][id: %d] successfully changed to [unlimited].\n"_fmt,
                                name, account_id);
                        LADMIN_LOG("Validity Limit of the account [%s][id: %d] successfully changed to [unlimited].\n"_fmt,
                                name, account_id);
                    }
                    else
                    {
                        timestamp_seconds_buffer tmpstr;
                        stamp_time(tmpstr, &timestamp);
                        PRINTF("Validity Limit of the account [%s][id: %d] successfully changed to be until %s.\n"_fmt,
                                name, account_id, tmpstr);
                        LADMIN_LOG("Validity Limit of the account [%s][id: %d] successfully changed to be until %s.\n"_fmt,
                                name, account_id,
                                tmpstr);
                    }
                }
                bytes_to_read = 0;
            }
                RFIFOSKIP(s, 34);
                break;

            case 0x794b:       // answer of an account ban set
                if (RFIFOREST(s) < 34)
                    return;
            {
                int account_id = RFIFOL(s, 2);
                AccountName name = stringish<AccountName>(RFIFO_STRING<24>(s, 6));
                if (account_id == -1)
                {
                    PRINTF("Account [%s] final date of banishment changing failed. Account doesn't exist.\n"_fmt,
                            name);
                    LADMIN_LOG("Account [%s] final date of banishment changing failed. Account doesn't exist.\n"_fmt,
                            name);
                }
                else
                {
                    TimeT timestamp = static_cast<time_t>(RFIFOL(s, 30));
                    if (!timestamp)
                    {
                        PRINTF("Final date of banishment of the account [%s][id: %d] successfully changed to [unbanished].\n"_fmt,
                                name, account_id);
                        LADMIN_LOG("Final date of banishment of the account [%s][id: %d] successfully changed to [unbanished].\n"_fmt,
                                name, account_id);
                    }
                    else
                    {
                        timestamp_seconds_buffer tmpstr;
                        stamp_time(tmpstr, &timestamp);
                        PRINTF("Final date of banishment of the account [%s][id: %d] successfully changed to be until %s.\n"_fmt,
                                name, RFIFOL(s, 2), tmpstr);
                        LADMIN_LOG("Final date of banishment of the account [%s][id: %d] successfully changed to be until %s.\n"_fmt,
                                name, RFIFOL(s, 2),
                                tmpstr);
                    }
                }
                bytes_to_read = 0;
            }
                RFIFOSKIP(s, 34);
                break;

            case 0x794d:       // answer of an account ban date/time changing
                if (RFIFOREST(s) < 34)
                    return;
            {
                int account_id = RFIFOL(s, 2);
                AccountName name = stringish<AccountName>(RFIFO_STRING<24>(s, 6));
                if (account_id == -1)
                {
                    PRINTF("Account [%s] final date of banishment changing failed. Account doesn't exist.\n"_fmt,
                            name);
                    LADMIN_LOG("Account [%s] final date of banishment changing failed. Account doesn't exist.\n"_fmt,
                            name);
                }
                else
                {
                    TimeT timestamp = static_cast<time_t>(RFIFOL(s, 30));
                    if (!timestamp)
                    {
                        PRINTF("Final date of banishment of the account [%s][id: %d] successfully changed to [unbanished].\n"_fmt,
                                name, account_id);
                        LADMIN_LOG("Final date of banishment of the account [%s][id: %d] successfully changed to [unbanished].\n"_fmt,
                                name, account_id);
                    }
                    else
                    {
                        timestamp_seconds_buffer tmpstr;
                        stamp_time(tmpstr, &timestamp);
                        PRINTF("Final date of banishment of the account [%s][id: %d] successfully changed to be until %s.\n"_fmt,
                                name, account_id,
                                tmpstr);
                        LADMIN_LOG("Final date of banishment of the account [%s][id: %d] successfully changed to be until %s.\n"_fmt,
                                name, account_id,
                                tmpstr);
                    }
                }
                bytes_to_read = 0;
            }
                RFIFOSKIP(s, 34);
                break;

            case 0x794f:       // answer of a broadcast
                if (RFIFOREST(s) < 4)
                    return;
                if (RFIFOW(s, 2) == static_cast<uint16_t>(-1))
                {
                    PRINTF("Message sending failed. No online char-server.\n"_fmt);
                    LADMIN_LOG("Message sending failed. No online char-server.\n"_fmt);
                }
                else
                {
                    PRINTF("Message successfully sended to login-server.\n"_fmt);
                    LADMIN_LOG("Message successfully sended to login-server.\n"_fmt);
                }
                bytes_to_read = 0;
                RFIFOSKIP(s, 4);
                break;

            case 0x7951:       // answer of an account validity limit changing
                if (RFIFOREST(s) < 34)
                    return;
            {
                int account_id = RFIFOL(s, 2);
                AccountName name = stringish<AccountName>(RFIFO_STRING<24>(s, 6));
                if (account_id == -1)
                {
                    PRINTF("Account [%s] validity limit changing failed. Account doesn't exist.\n"_fmt,
                            name);
                    LADMIN_LOG("Account [%s] validity limit changing failed. Account doesn't exist.\n"_fmt,
                            name);
                }
                else
                {
                    TimeT timestamp = static_cast<time_t>(RFIFOL(s, 30));
                    if (!timestamp)
                    {
                        PRINTF("Validity limit of the account [%s][id: %d] unchanged.\n"_fmt,
                                name, account_id);
                        PRINTF("The account have an unlimited validity limit or\n"_fmt);
                        PRINTF("the changing is impossible with the proposed adjustments.\n"_fmt);
                        LADMIN_LOG("Validity limit of the account [%s][id: %d] unchanged. The account have an unlimited validity limit or the changing is impossible with the proposed adjustments.\n"_fmt,
                                name, account_id);
                    }
                    else
                    {
                        timestamp_seconds_buffer tmpstr;
                        stamp_time(tmpstr, &timestamp);
                        PRINTF("Validity limit of the account [%s][id: %d] successfully changed to be until %s.\n"_fmt,
                                name, account_id,
                                tmpstr);
                        LADMIN_LOG("Validity limit of the account [%s][id: %d] successfully changed to be until %s.\n"_fmt,
                                name, account_id,
                                tmpstr);
                    }
                }
                bytes_to_read = 0;
            }
                RFIFOSKIP(s, 34);
                break;

            case 0x7953:       // answer of a request about informations of an account (by account name/id)
                if (RFIFOREST(s) < 150
                    || RFIFOREST(s) < (150 + RFIFOW(s, 148)))
                    return;
                {
                    int account_id = RFIFOL(s, 2);
                    uint8_t gm = RFIFOB(s, 6);
                    AccountName userid = stringish<AccountName>(RFIFO_STRING<24>(s, 7));
                    uint8_t sex = RFIFOB(s, 31);
                    int connections = RFIFOL(s, 32);
                    int state = RFIFOL(s, 36);
                    timestamp_seconds_buffer error_message = stringish<timestamp_seconds_buffer>(RFIFO_STRING<20>(s, 40));
                    timestamp_milliseconds_buffer lastlogin = stringish<timestamp_milliseconds_buffer>(RFIFO_STRING<24>(s, 60));
                    VString<15> last_ip_ = RFIFO_STRING<16>(s, 84);
                    AccountEmail email = stringish<AccountEmail>(RFIFO_STRING<40>(s, 100));
                    TimeT connect_until_time = static_cast<time_t>(RFIFOL(s, 140));
                    TimeT ban_until_time = static_cast<time_t>(RFIFOL(s, 144));
                    AString memo = RFIFO_STRING(s, 150, RFIFOW(s, 148));
                    if (account_id == -1)
                    {
                        PRINTF("Unabled to find the account [%s]. Account doesn't exist.\n"_fmt,
                                userid);
                        LADMIN_LOG("Unabled to find the account [%s]. Account doesn't exist.\n"_fmt,
                                userid);
                    }
                    else if (!userid)
                    {
                        PRINTF("Unabled to find the account [id: %d]. Account doesn't exist.\n"_fmt,
                                account_id);
                        LADMIN_LOG("Unabled to find the account [id: %d]. Account doesn't exist.\n"_fmt,
                                account_id);
                    }
                    else
                    {
                        LADMIN_LOG("Receiving information about an account.\n"_fmt);
                        PRINTF("The account is set with:\n"_fmt);
                        if (!gm)
                        {
                            PRINTF(" Id:     %d (non-GM)\n"_fmt, account_id);
                        }
                        else
                        {
                            PRINTF(" Id:     %d (GM level %d)\n"_fmt,
                                    account_id, gm);
                        }
                        PRINTF(" Name:   '%s'\n"_fmt, userid);
                        if (sex == 0)
                            PRINTF(" Sex:    Female\n"_fmt);
                        else if (sex == 1)
                            PRINTF(" Sex:    Male\n"_fmt);
                        else
                            PRINTF(" Sex:    Server\n"_fmt);
                        PRINTF(" E-mail: %s\n"_fmt, email);
                        switch (state)
                        {
                            case 0:
                                PRINTF(" Statut: 0 [Account OK]\n"_fmt);
                                break;
                            case 1:
                                PRINTF(" Statut: 1 [Unregistered ID]\n"_fmt);
                                break;
                            case 2:
                                PRINTF(" Statut: 2 [Incorrect Password]\n"_fmt);
                                break;
                            case 3:
                                PRINTF(" Statut: 3 [This ID is expired]\n"_fmt);
                                break;
                            case 4:
                                PRINTF(" Statut: 4 [Rejected from Server]\n"_fmt);
                                break;
                            case 5:
                                PRINTF(" Statut: 5 [You have been blocked by the GM Team]\n"_fmt);
                                break;
                            case 6:
                                PRINTF(" Statut: 6 [Your Game's EXE file is not the latest version]\n"_fmt);
                                break;
                            case 7:
                                PRINTF(" Statut: 7 [You are Prohibited to log in until %s]\n"_fmt,
                                     error_message);
                                break;
                            case 8:
                                PRINTF(" Statut: 8 [Server is jammed due to over populated]\n"_fmt);
                                break;
                            case 9:
                                PRINTF(" Statut: 9 [No MSG]\n"_fmt);
                                break;
                            default:   // 100
                                PRINTF(" Statut: %d [This ID is totally erased]\n"_fmt,
                                        state);
                                break;
                        }
                        if (!ban_until_time)
                        {
                            PRINTF(" Banishment: not banished.\n"_fmt);
                        }
                        else
                        {
                            timestamp_seconds_buffer tmpstr;
                            stamp_time(tmpstr, &ban_until_time);
                            PRINTF(" Banishment: until %s.\n"_fmt, tmpstr);
                        }
                        if (connections > 1)
                            PRINTF(" Count:  %d connections.\n"_fmt,
                                    connections);
                        else
                            PRINTF(" Count:  %d connection.\n"_fmt,
                                    connections);
                        PRINTF(" Last connection at: %s (ip: %s)\n"_fmt,
                                lastlogin, last_ip_);
                        if (!connect_until_time)
                        {
                            PRINTF(" Validity limit: unlimited.\n"_fmt);
                        }
                        else
                        {
                            timestamp_seconds_buffer tmpstr;
                            stamp_time(tmpstr, &connect_until_time);
                            PRINTF(" Validity limit: until %s.\n"_fmt,
                                    tmpstr);
                        }
                        PRINTF(" Memo:   '%s'\n"_fmt, memo);
                    }
                }
                bytes_to_read = 0;
                RFIFOSKIP(s, 150 + RFIFOW(s, 148));
                break;

            default:
<<<<<<< HEAD
                PRINTF("Remote administration has been disconnected (unknown packet).\n"_fmt);
                LADMIN_LOG("'End of connection, unknown packet.\n"_fmt);
                s->eof = 1;
=======
                PRINTF("Remote administration has been disconnected (unknown packet).\n");
                LADMIN_LOG("'End of connection, unknown packet.\n");
                s->set_eof();
>>>>>>> 6d631217
                return;
        }
    }

    // if we don't wait new packets, do the prompt
    prompt();
}

//------------------------------------
// Function to connect to login-server
//------------------------------------
static
int Connect_login_server(void)
{
    Iprintf("Attempt to connect to login-server...\n"_fmt);
    LADMIN_LOG("Attempt to connect to login-server...\n"_fmt);

    login_session = make_connection(login_ip, login_port, SessionParsers{func_parse: parse_fromlogin, func_delete: delete_fromlogin});

    if (!login_session)
        return 0;

    {
        WFIFOW(login_session, 0) = 0x7918;  // Request for administation login
        WFIFOW(login_session, 2) = 0;   // no encrypted
        WFIFO_STRING(login_session, 4, admin_pass, 24);
        WFIFOSET(login_session, 28);
        bytes_to_read = 1;

        Iprintf("Sending of the password...\n"_fmt);
        LADMIN_LOG("Sending of the password...\n"_fmt);
    }

    return 0;
}

static
bool admin_confs(XString w1, ZString w2)
{
    {
        if (w1 == "login_ip"_s)
        {
            struct hostent *h = gethostbyname(w2.c_str());
            if (h != NULL)
            {
                Iprintf("Login server IP address: %s -> %s\n"_fmt,
                        w2, login_ip);
                login_ip = IP4Address({
                        static_cast<uint8_t>(h->h_addr[0]),
                        static_cast<uint8_t>(h->h_addr[1]),
                        static_cast<uint8_t>(h->h_addr[2]),
                        static_cast<uint8_t>(h->h_addr[3]),
                });
            }
        }
        else if (w1 == "login_port"_s)
        {
            login_port = atoi(w2.c_str());
        }
        else if (w1 == "admin_pass"_s)
        {
            admin_pass = stringish<AccountPass>(w2);
        }
        else if (w1 == "ladmin_log_filename"_s)
        {
            ladmin_log_filename = w2;
        }
        else
        {
            PRINTF("WARNING: unknown ladmin config key: %s\n"_fmt, AString(w1));
            return false;
        }
    }
    return true;
}

//--------------------------------------
// Function called at exit of the server
//--------------------------------------
void term_func(void)
{

    if (already_exit_function == 0)
    {
        delete_session(login_session);

        Iprintf(SGR_RESET "----End of Ladmin (normal end with closing of all files).\n"_fmt);
        LADMIN_LOG("----End of Ladmin (normal end with closing of all files).\n"_fmt);

        already_exit_function = 1;
    }
}

//------------------------
// Main function of ladmin
//------------------------
int do_init(Slice<ZString> argv)
{
    ZString argv0 = argv.pop_front();
    bool loaded_config_yet = false;
    while (argv)
    {
        ZString argvi = argv.pop_front();
        if (argvi.startswith('-'))
        {
            if (argvi == "--help"_s)
            {
                PRINTF("Usage: %s [--help] [--version] [files...]\n"_fmt,
                        argv0);
                exit(0);
            }
            else if (argvi == "--version"_s)
            {
                PRINTF("%s\n"_fmt, CURRENT_VERSION_STRING);
                exit(0);
            }
            else
            {
                FPRINTF(stderr, "Unknown argument: %s\n"_fmt, argvi);
                runflag = false;
            }
        }
        else
        {
            loaded_config_yet = true;
            runflag &= load_config_file(argvi, admin_confs);
        }
    }

    if (!loaded_config_yet)
        runflag &= load_config_file("conf/tmwa-admin.conf"_s, admin_confs);

    eathena_interactive_session = isatty(0);

    LADMIN_LOG(""_fmt);
    LADMIN_LOG("Configuration file readed.\n"_fmt);

<<<<<<< HEAD
    set_defaultparse(parse_fromlogin);

    Iprintf("EAthena login-server administration tool.\n"_fmt);
=======
    Iprintf("EAthena login-server administration tool.\n");
>>>>>>> 6d631217
    Version version = CURRENT_LOGIN_SERVER_VERSION;
    Iprintf("for tmwA version %hhu.%hhu.%hhu (dev? %hhu) (flags %hhx) (which %hhx) (vend %hu)\n"_fmt,
            version.major, version.minor, version.patch,
            version.devel,

            version.flags, version.which,
            version.vend);

    LADMIN_LOG("Ladmin is ready.\n"_fmt);
    Iprintf("Ladmin is " SGR_BOLD SGR_GREEN "ready" SGR_RESET ".\n\n"_fmt);

    Connect_login_server();

    return 0;
}<|MERGE_RESOLUTION|>--- conflicted
+++ resolved
@@ -289,9 +289,9 @@
 void delete_fromlogin(Session *)
 {
     {
-        PRINTF("Impossible to have a connection with the login-server [%s:%d] !\n",
+        PRINTF("Impossible to have a connection with the login-server [%s:%d] !\n"_fmt,
                 login_ip, login_port);
-        LADMIN_LOG("Impossible to have a connection with the login-server [%s:%d] !\n",
+        LADMIN_LOG("Impossible to have a connection with the login-server [%s:%d] !\n"_fmt,
                 login_ip, login_port);
         exit(0);
     }
@@ -1952,20 +1952,6 @@
 static
 void parse_fromlogin(Session *s)
 {
-<<<<<<< HEAD
-    if (s->eof)
-    {
-        PRINTF("Impossible to have a connection with the login-server [%s:%d] !\n"_fmt,
-                login_ip, login_port);
-        LADMIN_LOG("Impossible to have a connection with the login-server [%s:%d] !\n"_fmt,
-                login_ip, login_port);
-        delete_session(s);
-        exit(0);
-    }
-=======
-//  PRINTF("parse_fromlogin : %d %d %d\n", fd, RFIFOREST(fd), RFIFOW(fd,0));
->>>>>>> 6d631217
-
     while (RFIFOREST(s) >= 2)
     {
         switch (RFIFOW(s, 0))
@@ -1975,21 +1961,12 @@
                     return;
                 if (RFIFOB(s, 2) != 0)
                 {
-<<<<<<< HEAD
                     PRINTF("Error at login:\n"_fmt);
                     PRINTF(" - incorrect password,\n"_fmt);
                     PRINTF(" - administration system not activated, or\n"_fmt);
                     PRINTF(" - unauthorised IP.\n"_fmt);
                     LADMIN_LOG("Error at login: incorrect password, administration system not activated, or unauthorised IP.\n"_fmt);
-                    s->eof = 1;
-=======
-                    PRINTF("Error at login:\n");
-                    PRINTF(" - incorrect password,\n");
-                    PRINTF(" - administration system not activated, or\n");
-                    PRINTF(" - unauthorised IP.\n");
-                    LADMIN_LOG("Error at login: incorrect password, administration system not activated, or unauthorised IP.\n");
                     s->set_eof();
->>>>>>> 6d631217
                     //bytes_to_read = 1; // not stop at prompt
                 }
                 else
@@ -2786,15 +2763,9 @@
                 break;
 
             default:
-<<<<<<< HEAD
                 PRINTF("Remote administration has been disconnected (unknown packet).\n"_fmt);
                 LADMIN_LOG("'End of connection, unknown packet.\n"_fmt);
-                s->eof = 1;
-=======
-                PRINTF("Remote administration has been disconnected (unknown packet).\n");
-                LADMIN_LOG("'End of connection, unknown packet.\n");
                 s->set_eof();
->>>>>>> 6d631217
                 return;
         }
     }
@@ -2932,13 +2903,7 @@
     LADMIN_LOG(""_fmt);
     LADMIN_LOG("Configuration file readed.\n"_fmt);
 
-<<<<<<< HEAD
-    set_defaultparse(parse_fromlogin);
-
     Iprintf("EAthena login-server administration tool.\n"_fmt);
-=======
-    Iprintf("EAthena login-server administration tool.\n");
->>>>>>> 6d631217
     Version version = CURRENT_LOGIN_SERVER_VERSION;
     Iprintf("for tmwA version %hhu.%hhu.%hhu (dev? %hhu) (flags %hhx) (which %hhx) (vend %hu)\n"_fmt,
             version.major, version.minor, version.patch,
