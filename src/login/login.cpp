//    login.cpp - Core of the login server.
//
//    Copyright © ????-2004 Athena Dev Teams
//    Copyright © 2004-2011 The Mana World Development Team
//    Copyright © 2011-2014 Ben Longbons <b.r.longbons@gmail.com>
//    Copyright © 2014 MadCamel
//
//    This file is part of The Mana World (Athena server)
//
//    This program is free software: you can redistribute it and/or modify
//    it under the terms of the GNU General Public License as published by
//    the Free Software Foundation, either version 3 of the License, or
//    (at your option) any later version.
//
//    This program is distributed in the hope that it will be useful,
//    but WITHOUT ANY WARRANTY; without even the implied warranty of
//    MERCHANTABILITY or FITNESS FOR A PARTICULAR PURPOSE.  See the
//    GNU General Public License for more details.
//
//    You should have received a copy of the GNU General Public License
//    along with this program.  If not, see <http://www.gnu.org/licenses/>.

#include <arpa/inet.h>
#include <sys/types.h>
#include <sys/wait.h>

#include <netdb.h>
#include <unistd.h>

#include <sys/resource.h>

#include <cstdlib>
#include <cstring>
#include <ctime>

#include <algorithm>
#include <array>
#include <set>
#include <type_traits>

#include "../strings/mstring.hpp"
#include "../strings/astring.hpp"
#include "../strings/zstring.hpp"
#include "../strings/xstring.hpp"
#include "../strings/vstring.hpp"

#include "../generic/db.hpp"
#include "../generic/random.hpp"

#include "../io/cxxstdio.hpp"
#include "../io/lock.hpp"
#include "../io/read.hpp"
#include "../io/tty.hpp"

#include "../mmo/config_parse.hpp"
#include "../mmo/core.hpp"
#include "../mmo/extract.hpp"
#include "../mmo/human_time_diff.hpp"
#include "../mmo/md5more.hpp"
#include "../mmo/mmo.hpp"
#include "../mmo/socket.hpp"
#include "../mmo/timer.hpp"
#include "../mmo/version.hpp"
#include "../mmo/utils.hpp"

#include "../poison.hpp"

constexpr int MAX_SERVERS = 30;

constexpr int START_ACCOUNT_NUM = 2000000;
constexpr int END_ACCOUNT_NUM = 100000000;

struct mmo_account
{
    AccountName userid;
    AccountPass passwd;
    int passwdenc;

    long account_id;
    long login_id1;
    long login_id2;
    long char_id;
    timestamp_milliseconds_buffer lastlogin;
    SEX sex;
};

struct mmo_char_server
{
    ServerName name;
    IP4Address ip;
    uint16_t port;
    uint16_t users;
};

static
int account_id_count = START_ACCOUNT_NUM;
static
int server_num;
static
int new_account = 0;
static
int login_port = 6900;
static
IP4Address lan_char_ip = IP4_LOCALHOST;
static
IP4Mask lan_subnet = IP4Mask(IP4_LOCALHOST, IP4_BROADCAST);
static
AString update_host;
static
AccountName userid;
static
AccountPass passwd;
static
ServerName main_server;

static
AString account_filename = "save/account.txt"_s;
static
AString gm_account_filename = "save/gm_account.txt"_s;
static
AString login_log_filename = "log/login.log"_s;
static
AString login_log_unknown_packets_filename = "log/login_unknown_packets.log"_s;
static
int save_unknown_packets = 0;
static
tick_t creation_time_GM_account_file;
static
std::chrono::seconds gm_account_filename_check_timer = std::chrono::seconds(15);

static
int display_parse_login = 0;   // 0: no, 1: yes
static
int display_parse_admin = 0;   // 0: no, 1: yes
static
int display_parse_fromchar = 0;    // 0: no, 1: yes (without packet 0x2714), 2: all packets

static
Array<struct mmo_char_server, MAX_SERVERS> server;
static
Array<Session *, MAX_SERVERS> server_session;
static
Array<int, MAX_SERVERS> server_freezeflag;    // Char-server anti-freeze system. Counter. 5 ok, 4...0 freezed
static
int anti_freeze_enable = 0;
static
std::chrono::seconds anti_freeze_interval = std::chrono::seconds(15);

static
Session *login_session;

enum class ACO
{
    DENY_ALLOW,
    ALLOW_DENY,
    MUTUAL_FAILURE,
};

static
ACO access_order = ACO::DENY_ALLOW;
static
std::vector<IP4Mask>
access_allow, access_deny, access_ladmin;

static
int min_level_to_connect = 0;  // minimum level of player/GM (0: player, 1-99: gm) to connect on the server
static
int add_to_unlimited_account = 0;  // Give possibility or not to adjust (ladmin command: timeadd) the time of an unlimited account.
static
int start_limited_time = -1;   // Starting additional sec from now for the limited time at creation of accounts (-1: unlimited time, 0 or more: additional sec from now)
static
int check_ip_flag = 1;         // It's to check IP of a player between login-server and char-server (part of anti-hacking system)

#pragma GCC diagnostic push
#pragma GCC diagnostic ignored "-Wmissing-noreturn"
void SessionDeleter::operator()(SessionData *)
{
    assert(false && "login server does not have sessions anymore"_s);
}
#pragma GCC diagnostic pop

constexpr int AUTH_FIFO_SIZE = 256;
struct AuthFifo
{
    int account_id, login_id1, login_id2;
    IP4Address ip;
    SEX sex;
    int delflag;
};
static
Array<AuthFifo, AUTH_FIFO_SIZE> auth_fifo;
static
int auth_fifo_pos = 0;

struct AuthData
{
    int account_id;
    SEX sex;
    AccountName userid;
    AccountCrypt pass;
    timestamp_milliseconds_buffer lastlogin;
    int logincount;
    int state;                 // packet 0x006a value + 1 (0: compte OK)
    AccountEmail email;             // e-mail (by default: a@a.com)
    timestamp_seconds_buffer error_message;     // Message of error code #6 = Your are Prohibited to log in until %s (packet 0x006a)
    TimeT ban_until_time;      // # of seconds 1/1/1970 (timestamp): ban time limit of the account (0 = no ban)
    TimeT connect_until_time;  // # of seconds 1/1/1970 (timestamp): Validity limit of the account (0 = unlimited)
    IP4Address last_ip;           // save of last IP of connection
    VString<254> memo;             // a memo field
    int account_reg2_num;
    Array<struct global_reg, ACCOUNT_REG2_NUM> account_reg2;
};
static
std::vector<AuthData> auth_data;

static
int admin_state = 0;
static
AccountPass admin_pass;
static
AString gm_pass;
static
int level_new_gm = 60;

static
Map<int, GM_Account> gm_account_db;

static
pid_t pid = 0; // For forked DB writes


namespace e
{
enum class VERSION_2 : uint8_t
{
    /// client supports updatehost
    UPDATEHOST = 0x01,
    /// send servers in forward order
    SERVERORDER = 0x02,
};
ENUM_BITWISE_OPERATORS(VERSION_2)
}
using e::VERSION_2;

//------------------------------
// Writing function of logs file
//------------------------------
#define LOGIN_LOG(fmt, ...) \
    login_log(STRPRINTF(fmt, ## __VA_ARGS__))
static
void login_log(XString line)
{
    io::AppendFile logfp(login_log_filename);
    if (!logfp.is_open())
        return;
    log_with_timestamp(logfp, line);
}

static
void delete_login(Session *sess)
{
    (void)sess;
}

static
void delete_fromchar(Session *sess)
{
    auto it = std::find(server_session.begin(), server_session.end(), sess);
    assert (it != server_session.end());
    int id = it - server_session.begin();
    IP4Address ip = sess->client_ip;
    PRINTF("Char-server '%s' has disconnected.\n", server[id].name);
    LOGIN_LOG("Char-server '%s' has disconnected (ip: %s).\n",
               server[id].name, ip);
    server_session[id] = nullptr;
    server[id] = mmo_char_server{};
}

static
void delete_admin(Session *s)
{
    PRINTF("Remote administration has disconnected (session #%d).\n",
            s);
}


//----------------------------------------------------------------------
// Determine if an account (id) is a GM account
// and returns its level (or 0 if it isn't a GM account or if not found)
//----------------------------------------------------------------------
static
uint8_t isGM(int account_id)
{
    GM_Account *p = gm_account_db.search(account_id);
    if (p == NULL)
        return 0;
    return p->level;
}

//-------------------------------------------------------
// Reading function of GM accounts file (and their level)
//-------------------------------------------------------
static
int read_gm_account(void)
{
    int c = 0;
    int GM_level;

    gm_account_db.clear();

    creation_time_GM_account_file = file_modified(gm_account_filename);

    io::ReadFile fp(gm_account_filename);
    if (!fp.is_open())
    {
        PRINTF("read_gm_account: GM accounts file [%s] not found.\n"_fmt,
                gm_account_filename);
        PRINTF("                 Actually, there is no GM accounts on the server.\n"_fmt);
        LOGIN_LOG("read_gm_account: GM accounts file [%s] not found.\n"_fmt,
                   gm_account_filename);
        LOGIN_LOG("                 Actually, there is no GM accounts on the server.\n"_fmt);
        return 1;
    }
    // limited to 4000, because we send information to char-servers (more than 4000 GM accounts???)
    // int (id) + int (level) = 8 bytes * 4000 = 32k (limit of packets in windows)
    AString line;
    while (fp.getline(line) && c < 4000)
    {
        if (is_comment(line))
            continue;
        GM_Account p {};
        if (!extract(line, record<' '>(&p.account_id, &p.level)))
            PRINTF("read_gm_account: file [%s], invalid 'id_acount level' format: '%s'\n"_fmt,
                 gm_account_filename, line);
        else if (p.level <= 0)
            PRINTF("read_gm_account: file [%s] %dth account (invalid level [0 or negative]: %d).\n"_fmt,
                 gm_account_filename, c + 1, p.level);
        else
        {
            if (p.level > 99)
            {
                PRINTF("read_gm_account: file [%s] %dth account (invalid level, but corrected: %d->99).\n"_fmt,
                     gm_account_filename, c + 1, p.level);
                p.level = 99;
            }
            if ((GM_level = isGM(p.account_id)) > 0)
            {                   // if it's not a new account
                if (GM_level == p.level)
                    PRINTF("read_gm_account: GM account %d defined twice (same level: %d).\n"_fmt,
                         p.account_id, p.level);
                else
                    PRINTF("read_gm_account: GM account %d defined twice (levels: %d and %d).\n"_fmt,
                         p.account_id, GM_level, p.level);
            }
            if (GM_level != p.level)
            {                   // if new account or new level
                gm_account_db.insert(p.account_id, p);
                if (GM_level == 0)
                {               // if new account
                    c++;
                    if (c >= 4000)
                    {
                        PRINTF("***WARNING: 4000 GM accounts found. Next GM accounts are not readed.\n"_fmt);
                        LOGIN_LOG("***WARNING: 4000 GM accounts found. Next GM accounts are not readed.\n"_fmt);
                    }
                }
            }
        }
    }

    PRINTF("read_gm_account: file '%s' readed (%d GM accounts found).\n"_fmt,
            gm_account_filename, c);
    LOGIN_LOG("read_gm_account: file '%s' readed (%d GM accounts found).\n"_fmt,
               gm_account_filename, c);

    return 0;
}

//---------------------
// Access control by IP
//---------------------
static
bool check_ip(IP4Address ip)
{
    enum class ACF
    {
        DEF,
        ALLOW,
        DENY
    };
    ACF flag = ACF::DEF;

    if (access_allow.empty() && access_deny.empty())
        return 1;
    // When there is no restriction, all IP are authorised.

    if (std::find_if(access_allow.begin(), access_allow.end(),
                [&ip](IP4Mask m)
                {
                    return m.covers(ip);
                }) != access_allow.end())
    {
        {
            flag = ACF::ALLOW;
            if (access_order == ACO::ALLOW_DENY)
                // With 'allow, deny' (deny if not allow), allow has priority
                return 1;
        }
    }

    if (std::find_if(access_deny.begin(), access_deny.end(),
                [&ip](IP4Mask m)
                {
                    return m.covers(ip);
                }) != access_deny.end())
    {
        {
            flag = ACF::DENY;
            return 0;
            // At this point, if it's 'deny', we refuse connection.
        }
    }

    return flag == ACF::ALLOW || access_order == ACO::DENY_ALLOW;
    // With 'mutual-failture', only 'allow' and non 'deny' IP are authorised.
    //   A non 'allow' (even non 'deny') IP is not authorised. It's like: if allowed and not denied, it's authorised.
    //   So, it's disapproval if you have no description at the time of 'mutual-failture'.
    // With 'deny,allow' (allow if not deny), because here it's not deny, we authorise.
}

//--------------------------------
// Access control by IP for ladmin
//--------------------------------
static
bool check_ladminip(IP4Address ip)
{
    if (access_ladmin.empty())
        // When there is no restriction, all IP are authorised.
        return true;

    return std::find_if(access_ladmin.begin(), access_ladmin.end(),
            [&ip](IP4Mask m)
            {
                return m.covers(ip);
            }) != access_ladmin.end();
}

//-----------------------------------------------
// Search an account id
//   (return account pointer or nullptr (if not found))
//-----------------------------------------------
static
AuthData *search_account(AccountName account_name)
{
    for (AuthData& ad : auth_data)
    {
        {
            if (ad.userid == account_name)
                return &ad;
        }
    }

    return nullptr;
}

//--------------------------------------------------------
// Create a string to save the account in the account file
//--------------------------------------------------------
static
AString mmo_auth_tostr(const AuthData *p)
{
    MString str;
    str += STRPRINTF(
            "%d\t"
            "%s\t"
            "%s\t"
            "%s\t"
            "%c\t"
            "%d\t"
            "%d\t"
            "%s\t"
            "%s\t"
            "%lld\t"
            "%s\t"
            "%s\t"
            "%lld\t"_fmt,
            p->account_id,
            p->userid,
            p->pass,
            p->lastlogin,
            sex_to_char(p->sex),
            p->logincount,
            p->state,
            p->email,
            p->error_message,
            p->connect_until_time,
            p->last_ip,
            p->memo,
            p->ban_until_time);

    assert (p->account_reg2_num < ACCOUNT_REG2_NUM);
    for (int i = 0; i < p->account_reg2_num; i++)
        if (p->account_reg2[i].str)
            str += STRPRINTF("%s,%d "_fmt,
                    p->account_reg2[i].str, p->account_reg2[i].value);

    return AString(str);
}

static
bool extract(XString line, AuthData *ad)
{
    std::vector<struct global_reg> vars;
    VString<1> sex;
    VString<15> ip;
    if (!extract(line,
                record<'\t'>(
                    &ad->account_id,
                    &ad->userid,
                    &ad->pass,
                    &ad->lastlogin,
                    &sex,
                    &ad->logincount,
                    &ad->state,
                    &ad->email,
                    &ad->error_message,
                    &ad->connect_until_time,
                    &ip,
                    &ad->memo,
                    &ad->ban_until_time,
                    vrec<' '>(&vars))))
        return false;
    ad->last_ip = IP4Address();
    if (ip != "-"_s && !extract(ip, &ad->last_ip))
        return false;
    if (ad->account_id > END_ACCOUNT_NUM)
        return false;
    // TODO replace *every* lookup with a map lookup
    static std::set<int> seen_ids;
    static std::set<AccountName> seen_names;
    // we don't have to worry about deleted characters,
    // this is only called during startup
    auto _seen_id = seen_ids.insert(ad->account_id);
    if (!_seen_id.second)
        return false;
    auto _seen_name = seen_names.insert(ad->userid);
    if (!_seen_name.second)
    {
        seen_ids.erase(_seen_id.first);
        return false;
    }
    // If a password is not encrypted, we encrypt it now.
    // A password beginning with ! and - in the memo field is our magic
    if (!ad->pass.startswith('!') && ad->memo.startswith('-'))
    {
        XString pass = ad->pass;
        AccountPass plain = stringish<AccountPass>(pass);
        ad->pass = MD5_saltcrypt(plain, make_salt());
        ad->memo = '!';
    }

    if (sex.size() != 1)
        return false;
    ad->sex  = sex_from_char(sex.front());
    if (ad->sex == SEX::NEUTRAL)
        return false;

    if (!e_mail_check(ad->email))
        ad->email = DEFAULT_EMAIL;

    if (!ad->error_message || ad->state != 7)
        // 7, because state is packet 0x006a value + 1
        ad->error_message = stringish<timestamp_seconds_buffer>("-"_s);

    if (vars.size() > ACCOUNT_REG2_NUM)
        return false;
    std::copy(vars.begin(), vars.end(), ad->account_reg2.begin());
    ad->account_reg2_num = vars.size();

    return true;
}

//---------------------------------
// Reading of the accounts database
//---------------------------------
static
int mmo_auth_init(void)
{
    int gm_count = 0;

    io::ReadFile in(account_filename);
    if (!in.is_open())
    {
        // no account file -> no account -> no login, including char-server (ERROR)
        // not anymore! :-)
        PRINTF(SGR_BOLD SGR_RED "mmo_auth_init: Accounts file [%s] not found." SGR_RESET "\n"_fmt,
             account_filename);
        return 0;
    }

    AString line;
    while (in.getline(line))
    {
        if (is_comment(line))
            continue;
        if (std::find_if(line.begin(), line.end(),
                    [](unsigned char c) { return c < ' ' && c != '\t'; }
                    ) != line.end())
            continue;

        AuthData ad {};
        if (!extract(line, &ad))
        {
            int i = 0;
            if (SSCANF(line, "%d\t%%newid%%\n%n"_fmt, &ad.account_id, &i) == 1
                    && i > 0 && ad.account_id > account_id_count)
                account_id_count = ad.account_id;
            else
                LOGIN_LOG("Account skipped\n%s"_fmt, line);
            continue;
        }

        auth_data.push_back(ad);

        if (isGM(ad.account_id) > 0)
            gm_count++;

        if (ad.account_id >= account_id_count)
            account_id_count = ad.account_id + 1;
    }

    AString str = STRPRINTF("%s has %zu accounts (%d GMs)\n"_fmt,
            account_filename, auth_data.size(), gm_count);
    PRINTF("%s: %s\n"_fmt, __PRETTY_FUNCTION__, str);
    LOGIN_LOG("%s\n"_fmt, line);

    return 0;
}

//------------------------------------------
// Writing of the accounts database file
//------------------------------------------
static
void mmo_auth_sync(void)
{
    io::WriteLock fp(account_filename);

    if (!fp.is_open())
    {
        PRINTF("uh-oh - unable to save accounts\n"_fmt);
        return;
    }
    FPRINTF(fp,
             "// Accounts file: here are saved all information about the accounts.\n"_fmt);
    FPRINTF(fp,
             "// Structure: ID, account name, password, last login time, sex, # of logins, state, email, error message for state 7, validity time, last (accepted) login ip, memo field, ban timestamp, repeated(register text, register value)\n"_fmt);
    FPRINTF(fp, "// Some explanations:\n"_fmt);
    FPRINTF(fp,
             "//   account name    : between 4 to 23 char for a normal account (standard client can't send less than 4 char).\n"_fmt);
    FPRINTF(fp, "//   account password: between 4 to 23 char\n"_fmt);
    FPRINTF(fp,
             "//   sex             : M or F for normal accounts, S for server accounts\n"_fmt);
    FPRINTF(fp,
             "//   state           : 0: account is ok, 1 to 256: error code of packet 0x006a + 1\n"_fmt);
    FPRINTF(fp,
             "//   email           : between 3 to 39 char (a@a.com is like no email)\n"_fmt);
    FPRINTF(fp,
             "//   error message   : text for the state 7: 'Your are Prohibited to login until <text>'. Max 19 char\n"_fmt);
    FPRINTF(fp,
             "//   valitidy time   : 0: unlimited account, <other value>: date calculated by addition of 1/1/1970 + value (number of seconds since the 1/1/1970)\n"_fmt);
    FPRINTF(fp, "//   memo field      : max 254 char\n"_fmt);
    FPRINTF(fp,
             "//   ban time        : 0: no ban, <other value>: banned until the date: date calculated by addition of 1/1/1970 + value (number of seconds since the 1/1/1970)\n"_fmt);
    for (const AuthData& ad : auth_data)
    {
        if (ad.account_id < 0)
            continue;

        AString line = mmo_auth_tostr(&ad);
        fp.put_line(line);
    }
    FPRINTF(fp, "%d\t%%newid%%\n"_fmt, account_id_count);
}

// We want to sync the DB to disk as little as possible as it's fairly
// resource intensive. therefore most player-triggerable events that
// update the account DB will not immideately trigger a save. Instead
// we save periodicly on a timer.
//-----------------------------------------------------
static
void check_auth_sync(TimerData *, tick_t)
{
    if (pid != 0)
    {
        int status;
        pid_t temp = waitpid(pid, &status, WNOHANG);

        // Need to check status too?
        if (temp == 0)
        {
            return;
        }
    }

    // This can take a lot of time. Fork a child to handle the work and return at once
    // If we're unable to fork just continue running the function normally
    if ((pid = fork()) > 0)
        return;

    // If we're a child, run as a lower priority process
    if (pid == 0)
        setpriority(PRIO_PROCESS, getpid(), 10);

    mmo_auth_sync();

    // If we're a child we should suicide now.
    if (pid == 0)
        _exit(0);

    return;
}

//--------------------------------------------------------------------
// Packet send to all char-servers, except one (wos: without our self)
//--------------------------------------------------------------------
static
void charif_sendallwos(Session *ss, const uint8_t *buf, size_t len)
{
    for (int i = 0; i < MAX_SERVERS; i++)
    {
        Session *s = server_session[i];
        if (s && s != ss)
        {
            WFIFO_BUF_CLONE(s, buf, len);
            WFIFOSET(s, len);
        }
    }
}

//-----------------------------------------------------
// Send GM accounts to all char-server
//-----------------------------------------------------
static
void send_GM_accounts(void)
{
    uint8_t buf[32000];
    int len;

    len = 4;
    WBUFW(buf, 0) = 0x2732;
    for (const AuthData& ad : auth_data)
        // send only existing accounts. We can not create a GM account when server is online.
        if (uint8_t GM_value = isGM(ad.account_id))
        {
            WBUFL(buf, len) = ad.account_id;
            WBUFB(buf, len + 4) = GM_value;
            len += 5;
        }
    WBUFW(buf, 2) = len;
    charif_sendallwos(nullptr, buf, len);
}

//-----------------------------------------------------
// Check if GM file account have been changed
//-----------------------------------------------------
static
void check_GM_file(TimerData *, tick_t)
{
    // if we would not check
    if (gm_account_filename_check_timer == interval_t::zero())
        return;

    // get last modify time/date
    tick_t new_time = file_modified(gm_account_filename);

    if (new_time != creation_time_GM_account_file)
    {
        read_gm_account();
        send_GM_accounts();
    }
}

//-------------------------------------
// Account creation (with e-mail check)
//-------------------------------------
static
int mmo_auth_new(struct mmo_account *account, SEX sex, AccountEmail email)
{
    while (isGM(account_id_count) > 0)
        account_id_count++;

    struct AuthData ad {};
    ad.account_id = account_id_count++;

    ad.userid = account->userid;
    ad.pass = MD5_saltcrypt(account->passwd, make_salt());
    ad.lastlogin = stringish<timestamp_milliseconds_buffer>("-"_s);
    ad.sex = sex;
    ad.logincount = 0;
    ad.state = 0;

    if (!e_mail_check(email))
        ad.email = DEFAULT_EMAIL;
    else
        ad.email = email;

    ad.error_message = stringish<timestamp_seconds_buffer>("-"_s);
    ad.ban_until_time = TimeT();

    if (start_limited_time < 0)
        ad.connect_until_time = TimeT(); // unlimited
    else
    {
        // limited time
        TimeT timestamp = static_cast<time_t>(TimeT::now()) + start_limited_time;
        // there used to be a silly overflow check here, but it wasn't
        // correct, and we don't support time-limited accounts.
        ad.connect_until_time = timestamp;
    }

    ad.last_ip = IP4Address();
    ad.memo = "!"_s;
    ad.account_reg2_num = 0;
    auth_data.push_back(ad);

    return ad.account_id;
}

//---------------------------------------
// Check/authentification of a connection
//---------------------------------------
static
int mmo_auth(struct mmo_account *account, Session *s)
{
    char new_account_sex = '\0';

    IP4Address ip = s->client_ip;

    // Account creation with _M/_F
    if (account->passwdenc == 0
        && (account->userid.endswith("_F"_s) || account->userid.endswith("_M"_s))
        && new_account == 1 && account_id_count <= END_ACCOUNT_NUM
        && (account->userid.size() - 2) >= 4 && account->passwd.size() >= 4)
    {
        new_account_sex = account->userid.back();
        account->userid = stringish<AccountName>(account->userid.xrslice_h(2));
    }

    // Strict account search
    AuthData *ad = search_account(account->userid);

    if (ad)
    {
        int encpasswdok = 0;
        if (new_account_sex)
        {
            LOGIN_LOG("Attempt of creation of an already existant account (account: %s_%c, ip: %s)\n"_fmt,
                 account->userid, new_account_sex, ip);
            return 9;           // 9 = Account already exists
        }
        if ((!pass_ok(account->passwd, ad->pass)) && !encpasswdok)
        {
            if (account->passwdenc == 0)
                LOGIN_LOG("Invalid password (account: %s, ip: %s)\n"_fmt,
                     account->userid, ip);

            return 1;           // 1 = Incorrect Password
        }

        if (ad->state)
        {
            LOGIN_LOG("Connection refused (account: %s, state: %d, ip: %s)\n"_fmt,
                 account->userid, ad->state,
                 ip);
            switch (ad->state)
            {                   // packet 0x006a value + 1
                case 1:        // 0 = Unregistered ID
                case 2:        // 1 = Incorrect Password
                case 3:        // 2 = This ID is expired
                case 4:        // 3 = Rejected from Server
                case 5:        // 4 = You have been blocked by the GM Team
                case 6:        // 5 = Your Game's EXE file is not the latest version
                case 7:        // 6 = Your are Prohibited to log in until %s
                case 8:        // 7 = Server is jammed due to over populated
                case 9:        // 8 = No MSG (actually, all states after 9 except 99 are No MSG, use only this)
                case 100:      // 99 = This ID has been totally erased
                    return ad->state - 1;
                default:
                    return 99;  // 99 = ID has been totally erased
            }
        }

        if (ad->ban_until_time)
        {
            // if account is banned
            timestamp_seconds_buffer tmpstr;
            stamp_time(tmpstr, &ad->ban_until_time);
            if (ad->ban_until_time > TimeT::now())
            {
                // always banned
                LOGIN_LOG("Connection refused (account: %s, banned until %s, ip: %s)\n"_fmt,
                     account->userid, tmpstr, ip);
                return 6;       // 6 = Your are Prohibited to log in until %s
            }
            else
            {
                // ban is finished
                LOGIN_LOG("End of ban (account: %s, previously banned until %s -> not more banned, ip: %s)\n"_fmt,
                     account->userid, tmpstr, ip);
                ad->ban_until_time = TimeT(); // reset the ban time
            }
        }

        if (ad->connect_until_time
            && ad->connect_until_time < TimeT::now())
        {
            LOGIN_LOG("Connection refused (account: %s, expired ID, ip: %s)\n"_fmt,
                 account->userid, ip);
            return 2;           // 2 = This ID is expired
        }

        LOGIN_LOG("Authentification accepted (account: %s (id: %d), ip: %s)\n"_fmt,
                   account->userid, ad->account_id, ip);
    }
    else
    {
        if (new_account_sex == '\0')
        {
            LOGIN_LOG("Unknown account (account: %s, ip: %s)\n"_fmt,
                 account->userid, ip);
            return 0;           // 0 = Unregistered ID
        }
        else
        {
            int new_id = mmo_auth_new(account, sex_from_char(new_account_sex), DEFAULT_EMAIL);
            LOGIN_LOG("Account creation and authentification accepted (account %s (id: %d), sex: %c, connection with _F/_M, ip: %s)\n"_fmt,
                 account->userid, new_id,
                 new_account_sex, ip);
            ad = &auth_data.back();
        }
    }

    timestamp_milliseconds_buffer tmpstr;
    stamp_time(tmpstr);

    account->account_id = ad->account_id;
    account->login_id1 = random_::generate();
    account->login_id2 = random_::generate();
    account->lastlogin = ad->lastlogin;
    ad->lastlogin = tmpstr;
    account->sex = ad->sex;
    ad->last_ip = ip;
    ad->logincount++;

    return -1;                  // account OK
}

//-------------------------------
// Char-server anti-freeze system
//-------------------------------
static
void char_anti_freeze_system(TimerData *, tick_t)
{
    int i;

    for (i = 0; i < MAX_SERVERS; i++)
    {
        if (server_session[i])
        {                       // if char-server is online
            if (server_freezeflag[i]-- < 1)
            {                   // Char-server anti-freeze system. Counter. 5 ok, 4...0 freezed
                PRINTF("Char-server anti-freeze system: char-server #%d '%s' is freezed -> disconnection.\n"_fmt,
                     i, server[i].name);
                LOGIN_LOG("Char-server anti-freeze system: char-server #%d '%s' is freezed -> disconnection.\n"_fmt,
                     i, server[i].name);
                server_session[i]->set_eof();
            }
        }
    }
}

//--------------------------------
// Packet parsing for char-servers
//--------------------------------
static
void parse_fromchar(Session *s)
{
    IP4Address ip = s->client_ip;

    int id;
    for (id = 0; id < MAX_SERVERS; id++)
        if (server_session[id] == s)
            break;
    if (id == MAX_SERVERS)
    {
<<<<<<< HEAD
        if (id < MAX_SERVERS)
        {
            PRINTF("Char-server '%s' has disconnected.\n"_fmt, server[id].name);
            LOGIN_LOG("Char-server '%s' has disconnected (ip: %s).\n"_fmt,
                       server[id].name, ip);
            server_session[id] = nullptr;
            server[id] = mmo_char_server{};
        }
        delete_session(s);
=======
        s->set_eof();
>>>>>>> 6d631217
        return;
    }

    while (RFIFOREST(s) >= 2)
    {
        if (display_parse_fromchar == 2 || (display_parse_fromchar == 1 && RFIFOW(s, 0) != 0x2714))   // 0x2714 is done very often (number of players)
            PRINTF("parse_fromchar: connection #%d, packet: 0x%x (with being read: %zu bytes).\n"_fmt,
                 s, RFIFOW(s, 0), RFIFOREST(s));

        switch (RFIFOW(s, 0))
        {
                // request from map-server via char-server to reload GM accounts (by Yor).
            case 0x2709:
                LOGIN_LOG("Char-server '%s': Request to re-load GM configuration file (ip: %s).\n"_fmt,
                     server[id].name, ip);
                read_gm_account();
                // send GM accounts to all char-servers
                send_GM_accounts();
                RFIFOSKIP(s, 2);
                break;

            case 0x2712:       // request from char-server to authentify an account
                if (RFIFOREST(s) < 19)
                    return;
                {
                    int acc = RFIFOL(s, 2);
                    int i;
                    for (i = 0; i < AUTH_FIFO_SIZE; i++)
                    {
                        if (auth_fifo[i].account_id == acc &&
                            auth_fifo[i].login_id1 == RFIFOL(s, 6) &&
                            auth_fifo[i].login_id2 == RFIFOL(s, 10) &&    // relate to the versions higher than 18
                            auth_fifo[i].sex == static_cast<SEX>(RFIFOB(s, 14)) &&
                            (!check_ip_flag
                             || auth_fifo[i].ip == RFIFOIP(s, 15))
                            && !auth_fifo[i].delflag)
                        {
                            int p;
                            auth_fifo[i].delflag = 1;
                            LOGIN_LOG("Char-server '%s': authentification of the account %d accepted (ip: %s).\n"_fmt,
                                 server[id].name, acc, ip);
                            for (const AuthData& ad : auth_data)
                            {
                                if (ad.account_id == acc)
                                {
                                    WFIFOW(s, 0) = 0x2729;    // Sending of the account_reg2
                                    WFIFOL(s, 4) = acc;
                                    int j;
                                    for (p = 8, j = 0;
                                         j < ad.account_reg2_num;
                                         p += 36, j++)
                                    {
                                        WFIFO_STRING(s, p, ad.account_reg2[j].str, 32);
                                        WFIFOL(s, p + 32) = ad.account_reg2[j].value;
                                    }
                                    WFIFOW(s, 2) = p;
                                    WFIFOSET(s, p);
                                    WFIFOW(s, 0) = 0x2713;
                                    WFIFOL(s, 2) = acc;
                                    WFIFOB(s, 6) = 0;
                                    WFIFO_STRING(s, 7, ad.email, 40);
                                    WFIFOL(s, 47) = static_cast<time_t>(ad.connect_until_time);
                                    WFIFOSET(s, 51);
                                    break;
                                }
                            }
                            break;
                        }
                    }
                    // authentification not found
                    if (i == AUTH_FIFO_SIZE)
                    {
                        LOGIN_LOG("Char-server '%s': authentification of the account %d REFUSED (ip: %s).\n"_fmt,
                             server[id].name, acc, ip);
                        WFIFOW(s, 0) = 0x2713;
                        WFIFOL(s, 2) = acc;
                        WFIFOB(s, 6) = 1;
                        // It is unnecessary to send email
                        // It is unnecessary to send validity date of the account
                        WFIFOSET(s, 51);
                    }
                }
                RFIFOSKIP(s, 19);
                break;

            case 0x2714:
                if (RFIFOREST(s) < 6)
                    return;
                server[id].users = RFIFOL(s, 2);
                if (anti_freeze_enable)
                    server_freezeflag[id] = 5;  // Char anti-freeze system. Counter. 5 ok, 4...0 freezed
                RFIFOSKIP(s, 6);
                break;

                // we receive a e-mail creation of an account with a default e-mail (no answer)
            case 0x2715:
                if (RFIFOREST(s) < 46)
                    return;
            {
                int acc = RFIFOL(s, 2);
                AccountEmail email = stringish<AccountEmail>(RFIFO_STRING<40>(s, 6));
                if (!e_mail_check(email))
                    LOGIN_LOG("Char-server '%s': Attempt to create an e-mail on an account with a default e-mail REFUSED - e-mail is invalid (account: %d, ip: %s)\n"_fmt,
                         server[id].name, acc, ip);
                else
                {
                    for (AuthData& ad : auth_data)
                    {
                        if (ad.account_id == acc
                            && (ad.email == DEFAULT_EMAIL || !ad.email))
                        {
                            ad.email = email;
                            LOGIN_LOG("Char-server '%s': Create an e-mail on an account with a default e-mail (account: %d, new e-mail: %s, ip: %s).\n"_fmt,
                                 server[id].name, acc, email, ip);
                            goto x2715_out;
                        }
                    }
                    LOGIN_LOG("Char-server '%s': Attempt to create an e-mail on an account with a default e-mail REFUSED - account doesn't exist or e-mail of account isn't default e-mail (account: %d, ip: %s).\n"_fmt,
                            server[id].name, acc, ip);
                }
            x2715_out:
                RFIFOSKIP(s, 46);
                break;

                // We receive an e-mail/limited time request, because a player comes back from a map-server to the char-server
            }
            case 0x2716:
                if (RFIFOREST(s) < 6)
                    return;
            {
                int account_id = RFIFOL(s, 2);
                for (const AuthData& ad : auth_data)
                {
                    if (ad.account_id == account_id)
                    {
                        LOGIN_LOG("Char-server '%s': e-mail of the account %d found (ip: %s).\n"_fmt,
                                server[id].name, account_id, ip);
                        WFIFOW(s, 0) = 0x2717;
                        WFIFOL(s, 2) = account_id;
                        WFIFO_STRING(s, 6, ad.email, 40);
                        WFIFOL(s, 46) = static_cast<time_t>(ad.connect_until_time);
                        WFIFOSET(s, 50);
                        goto x2716_end;
                    }
                }
                LOGIN_LOG("Char-server '%s': e-mail of the account %d NOT found (ip: %s).\n"_fmt,
                        server[id].name, account_id, ip);
            }
            x2716_end:
                RFIFOSKIP(s, 6);
                break;

            case 0x2720:       // To become GM request
                if (RFIFOREST(s) < 4 || RFIFOREST(s) < RFIFOW(s, 2))
                    return;
                {
                    int acc;
                    unsigned char buf[10];
                    acc = RFIFOL(s, 4);
                    WBUFW(buf, 0) = 0x2721;
                    WBUFL(buf, 2) = acc;
                    WBUFL(buf, 6) = 0;
                    size_t len = RFIFOW(s, 2) - 8;
                    AString pass = RFIFO_STRING(s, 8, len);

                    if (pass == gm_pass)
                    {
                        // only non-GM can become GM
                        if (isGM(acc) == 0)
                        {
                            // if we autorise creation
                            if (level_new_gm > 0)
                            {
                                // if we can open the file to add the new GM
                                io::AppendFile fp(gm_account_filename);
                                if (fp.is_open())
                                {
                                    timestamp_seconds_buffer tmpstr;
                                    stamp_time(tmpstr);
                                    FPRINTF(fp,
                                             "\n// %s: @GM command on account %d\n%d %d\n"_fmt,
                                             tmpstr,
                                             acc, acc, level_new_gm);
                                    if (!fp.close())
                                    {
                                        PRINTF("warning: didn't actually save GM file\n"_fmt);
                                    }
                                    WBUFL(buf, 6) = level_new_gm;
                                    read_gm_account();
                                    send_GM_accounts();
                                    PRINTF("GM Change of the account %d: level 0 -> %d.\n"_fmt,
                                         acc, level_new_gm);
                                    LOGIN_LOG("Char-server '%s': GM Change of the account %d: level 0 -> %d (ip: %s).\n"_fmt,
                                         server[id].name, acc,
                                         level_new_gm, ip);
                                }
                                else
                                {
                                    PRINTF("Error of GM change (suggested account: %d, correct password, unable to add a GM account in GM accounts file)\n"_fmt,
                                         acc);
                                    LOGIN_LOG("Char-server '%s': Error of GM change (suggested account: %d, correct password, unable to add a GM account in GM accounts file, ip: %s).\n"_fmt,
                                         server[id].name, acc, ip);
                                }
                            }
                            else
                            {
                                PRINTF("Error of GM change (suggested account: %d, correct password, but GM creation is disable (level_new_gm = 0))\n"_fmt,
                                     acc);
                                LOGIN_LOG("Char-server '%s': Error of GM change (suggested account: %d, correct password, but GM creation is disable (level_new_gm = 0), ip: %s).\n"_fmt,
                                     server[id].name, acc, ip);
                            }
                        }
                        else
                        {
                            PRINTF("Error of GM change (suggested account: %d (already GM), correct password).\n"_fmt,
                                 acc);
                            LOGIN_LOG("Char-server '%s': Error of GM change (suggested account: %d (already GM), correct password, ip: %s).\n"_fmt,
                                 server[id].name, acc, ip);
                        }
                    }
                    else
                    {
                        PRINTF("Error of GM change (suggested account: %d, invalid password).\n"_fmt,
                             acc);
                        LOGIN_LOG("Char-server '%s': Error of GM change (suggested account: %d, invalid password, ip: %s).\n"_fmt,
                             server[id].name, acc, ip);
                    }
                    charif_sendallwos(nullptr, buf, 10);
                }
                RFIFOSKIP(s, RFIFOW(s, 2));
                return;

                // Map server send information to change an email of an account via char-server
            case 0x2722:       // 0x2722 <account_id>.L <actual_e-mail>.40B <new_e-mail>.40B
                if (RFIFOREST(s) < 86)
                    return;
                {
                    int acc = RFIFOL(s, 2);
                    AccountEmail actual_email = stringish<AccountEmail>(RFIFO_STRING<40>(s, 6).to_print());
                    AccountEmail new_email = stringish<AccountEmail>(RFIFO_STRING<40>(s, 46));
                    if (!e_mail_check(actual_email))
                        LOGIN_LOG("Char-server '%s': Attempt to modify an e-mail on an account (@email GM command), but actual email is invalid (account: %d, ip: %s)\n"_fmt,
                             server[id].name, acc, ip);
                    else if (!e_mail_check(new_email))
                        LOGIN_LOG("Char-server '%s': Attempt to modify an e-mail on an account (@email GM command) with a invalid new e-mail (account: %d, ip: %s)\n"_fmt,
                             server[id].name, acc, ip);
                    else if (new_email == DEFAULT_EMAIL)
                        LOGIN_LOG("Char-server '%s': Attempt to modify an e-mail on an account (@email GM command) with a default e-mail (account: %d, ip: %s)\n"_fmt,
                             server[id].name, acc, ip);
                    else
                    {
                        for (AuthData& ad : auth_data)
                        {
                            if (ad.account_id == acc)
                            {
                                if (ad.email == actual_email)
                                {
                                    ad.email = new_email;
                                    LOGIN_LOG("Char-server '%s': Modify an e-mail on an account (@email GM command) (account: %d (%s), new e-mail: %s, ip: %s).\n"_fmt,
                                         server[id].name, acc,
                                         ad.userid, new_email, ip);
                                }
                                else
                                    LOGIN_LOG("Char-server '%s': Attempt to modify an e-mail on an account (@email GM command), but actual e-mail is incorrect (account: %d (%s), actual e-mail: %s, proposed e-mail: %s, ip: %s).\n"_fmt,
                                         server[id].name, acc,
                                         ad.userid,
                                         ad.email, actual_email, ip);
                                goto x2722_out;
                            }
                        }
                        LOGIN_LOG("Char-server '%s': Attempt to modify an e-mail on an account (@email GM command), but account doesn't exist (account: %d, ip: %s).\n"_fmt,
                                server[id].name, acc, ip);
                    }
                }
            x2722_out:
                RFIFOSKIP(s, 86);
                break;

                // Receiving of map-server via char-server a status change resquest (by Yor)
            case 0x2724:
                if (RFIFOREST(s) < 10)
                    return;
                {
                    int acc, statut;
                    acc = RFIFOL(s, 2);
                    statut = RFIFOL(s, 6);
                    for (AuthData& ad : auth_data)
                    {
                        if (ad.account_id == acc)
                        {
                            if (ad.state != statut)
                            {
                                LOGIN_LOG("Char-server '%s': Status change (account: %d, new status %d, ip: %s).\n"_fmt,
                                     server[id].name, acc, statut,
                                     ip);
                                if (statut != 0)
                                {
                                    unsigned char buf[16];
                                    WBUFW(buf, 0) = 0x2731;
                                    WBUFL(buf, 2) = acc;
                                    WBUFB(buf, 6) = 0; // 0: change of statut, 1: ban
                                    WBUFL(buf, 7) = statut;    // status or final date of a banishment
                                    charif_sendallwos(nullptr, buf, 11);
                                    for (int j = 0; j < AUTH_FIFO_SIZE; j++)
                                        if (auth_fifo[j].account_id == acc)
                                            auth_fifo[j].login_id1++;   // to avoid reconnection error when come back from map-server (char-server will ask again the authentification)
                                }
                                ad.state = statut;
                            }
                            else
                                LOGIN_LOG("Char-server '%s':  Error of Status change - actual status is already the good status (account: %d, status %d, ip: %s).\n"_fmt,
                                     server[id].name, acc, statut,
                                     ip);
                            goto x2724_out;
                        }
                    }
                    LOGIN_LOG("Char-server '%s': Error of Status change (account: %d not found, suggested status %d, ip: %s).\n"_fmt,
                            server[id].name, acc, statut, ip);
                x2724_out:
                    RFIFOSKIP(s, 10);
                }
                return;

            case 0x2725:       // Receiving of map-server via char-server a ban resquest (by Yor)
                if (RFIFOREST(s) < 18)
                    return;
                {
                    int acc;
                    acc = RFIFOL(s, 2);
                    for (AuthData& ad : auth_data)
                    {
                        if (ad.account_id == acc)
                        {
                            TimeT now = TimeT::now();
                            TimeT timestamp;
                            if (!ad.ban_until_time
                                || ad.ban_until_time < now)
                                timestamp = now;
                            else
                                timestamp = ad.ban_until_time;
                            struct tm tmtime = timestamp;
                            HumanTimeDiff ban_diff;
                            RFIFO_STRUCT(s, 6, ban_diff);
                            tmtime.tm_year += ban_diff.year;
                            tmtime.tm_mon += ban_diff.month;
                            tmtime.tm_mday += ban_diff.day;
                            tmtime.tm_hour += ban_diff.hour;
                            tmtime.tm_min += ban_diff.minute;
                            tmtime.tm_sec += ban_diff.second;
                            timestamp = tmtime;
                            if (timestamp.okay())
                            {
                                if (timestamp <= now)
                                    timestamp = TimeT();
                                if (ad.ban_until_time != timestamp)
                                {
                                    if (timestamp)
                                    {
                                        unsigned char buf[16];
                                        timestamp_seconds_buffer tmpstr;
                                        if (timestamp)
                                            stamp_time(tmpstr, &timestamp);
                                        LOGIN_LOG("Char-server '%s': Ban request (account: %d, new final date of banishment: %lld (%s), ip: %s).\n"_fmt,
                                                server[id].name, acc,
                                                timestamp,
                                                tmpstr,
                                                ip);
                                        WBUFW(buf, 0) = 0x2731;
                                        WBUFL(buf, 2) = ad.account_id;
                                        WBUFB(buf, 6) = 1; // 0: change of statut, 1: ban
                                        WBUFL(buf, 7) = static_cast<time_t>(timestamp); // status or final date of a banishment
                                        charif_sendallwos(nullptr, buf, 11);
                                        for (int j = 0; j < AUTH_FIFO_SIZE; j++)
                                            if (auth_fifo[j].account_id ==
                                                acc)
                                                auth_fifo[j].login_id1++;   // to avoid reconnection error when come back from map-server (char-server will ask again the authentification)
                                    }
                                    else
                                    {
                                        LOGIN_LOG("Char-server '%s': Error of ban request (account: %d, new date unbans the account, ip: %s).\n"_fmt,
                                             server[id].name, acc,
                                             ip);
                                    }
                                    ad.ban_until_time = timestamp;
                                }
                                else
                                {
                                    LOGIN_LOG("Char-server '%s': Error of ban request (account: %d, no change for ban date, ip: %s).\n"_fmt,
                                         server[id].name, acc, ip);
                                }
                            }
                            else
                            {
                                LOGIN_LOG("Char-server '%s': Error of ban request (account: %d, invalid date, ip: %s).\n"_fmt,
                                     server[id].name, acc, ip);
                            }
                            goto x2725_out;
                        }
                    }
                    LOGIN_LOG("Char-server '%s': Error of ban request (account: %d not found, ip: %s).\n"_fmt,
                            server[id].name, acc, ip);
                x2725_out:
                    RFIFOSKIP(s, 18);
                }
                return;

            case 0x2727:       // Change of sex (sex is reversed)
                if (RFIFOREST(s) < 6)
                    return;
                {
                    int acc;
                    acc = RFIFOL(s, 2);
                    for (AuthData& ad : auth_data)
                    {
                        if (ad.account_id == acc)
                        {
                            {
                                unsigned char buf[16];
                                SEX sex;
                                if (ad.sex == SEX::FEMALE)
                                    sex = SEX::MALE;
                                else
                                    sex = SEX::FEMALE;
                                LOGIN_LOG("Char-server '%s': Sex change (account: %d, new sex %c, ip: %s).\n"_fmt,
                                     server[id].name, acc,
                                     sex_to_char(sex),
                                     ip);
                                for (int j = 0; j < AUTH_FIFO_SIZE; j++)
                                    if (auth_fifo[j].account_id == acc)
                                        auth_fifo[j].login_id1++;   // to avoid reconnection error when come back from map-server (char-server will ask again the authentification)
                                ad.sex = sex;
                                WBUFW(buf, 0) = 0x2723;
                                WBUFL(buf, 2) = acc;
                                WBUFB(buf, 6) = static_cast<uint8_t>(sex);
                                charif_sendallwos(nullptr, buf, 7);
                            }
                            goto x2727_out;
                        }
                    }
                    LOGIN_LOG("Char-server '%s': Error of sex change (account: %d not found, sex would be reversed, ip: %s).\n"_fmt,
                            server[id].name, acc, ip);
                x2727_out:
                    RFIFOSKIP(s, 6);
                }
                return;

            case 0x2728:       // We receive account_reg2 from a char-server, and we send them to other char-servers.
                if (RFIFOREST(s) < 4 || RFIFOREST(s) < RFIFOW(s, 2))
                    return;
                {
                    int acc, p;
                    acc = RFIFOL(s, 4);
                    for (AuthData& ad : auth_data)
                    {
                        if (ad.account_id == acc)
                        {
                            LOGIN_LOG("Char-server '%s': receiving (from the char-server) of account_reg2 (account: %d, ip: %s).\n"_fmt,
                                 server[id].name, acc, ip);
                            size_t len = RFIFOW(s, 2);
                            int j;
                            for (p = 8, j = 0;
                                 p < len && j < ACCOUNT_REG2_NUM;
                                 p += 36, j++)
                            {
                                ad.account_reg2[j].str = stringish<VarName>(RFIFO_STRING<32>(s, p).to_print());
                                ad.account_reg2[j].value = RFIFOL(s, p + 32);
                            }
                            ad.account_reg2_num = j;
                            // Sending information towards the other char-servers.
                            uint8_t buf[len];
                            RFIFO_BUF_CLONE(s, buf, len);
                            WBUFW(buf, 0) = 0x2729;
                            charif_sendallwos(s, buf, WBUFW(buf, 2));
                            goto x2728_out;
                        }
                    }
                    LOGIN_LOG("Char-server '%s': receiving (from the char-server) of account_reg2 (account: %d not found, ip: %s).\n"_fmt,
                            server[id].name, acc, ip);
                }
            x2728_out:
                RFIFOSKIP(s, RFIFOW(s, 2));
                break;

            case 0x272a:       // Receiving of map-server via char-server a unban resquest (by Yor)
                if (RFIFOREST(s) < 6)
                    return;
                {
                    int acc = RFIFOL(s, 2);
                    for (AuthData& ad : auth_data)
                    {
                        if (ad.account_id == acc)
                        {
                            if (ad.ban_until_time)
                            {
                                ad.ban_until_time = TimeT();
                                LOGIN_LOG("Char-server '%s': UnBan request (account: %d, ip: %s).\n"_fmt,
                                     server[id].name, acc, ip);
                            }
                            else
                            {
                                LOGIN_LOG("Char-server '%s': Error of UnBan request (account: %d, no change for unban date, ip: %s).\n"_fmt,
                                     server[id].name, acc, ip);
                            }
                            goto x272a_out;
                        }
                    }
                    LOGIN_LOG("Char-server '%s': Error of UnBan request (account: %d not found, ip: %s).\n"_fmt,
                            server[id].name, acc, ip);
                x272a_out:
                    RFIFOSKIP(s, 6);
                }
                return;

                // request from char-server to change account password
            case 0x2740:       // 0x2740 <account_id>.L <actual_password>.24B <new_password>.24B
                if (RFIFOREST(s) < 54)
                    return;
                {
                    int acc = RFIFOL(s, 2);
                    AccountPass actual_pass = stringish<AccountPass>(RFIFO_STRING<24>(s, 6).to_print());
                    AccountPass new_pass = stringish<AccountPass>(RFIFO_STRING<24>(s, 30).to_print());

                    int status = 0;

                    for (AuthData& ad : auth_data)
                    {
                        if (ad.account_id == acc)
                        {
                            if (pass_ok(actual_pass, ad.pass))
                            {
                                if (new_pass.size() < 4)
                                    status = 3;
                                else
                                {
                                    status = 1;
                                    ad.pass = MD5_saltcrypt(new_pass, make_salt());
                                    LOGIN_LOG("Char-server '%s': Change pass success (account: %d (%s), ip: %s.\n"_fmt,
                                         server[id].name, acc,
                                         ad.userid, ip);
                                }
                            }
                            else
                            {
                                status = 2;
                                LOGIN_LOG("Char-server '%s': Attempt to modify a pass failed, wrong password. (account: %d (%s), ip: %s).\n"_fmt,
                                     server[id].name, acc,
                                     ad.userid, ip);
                            }
                            goto x2740_out;
                        }
                    }
                x2740_out:
                    WFIFOW(s, 0) = 0x2741;
                    WFIFOL(s, 2) = acc;
                    WFIFOB(s, 6) = status;    // 0: acc not found, 1: success, 2: password mismatch, 3: pass too short
                    WFIFOSET(s, 7);
                }

                RFIFOSKIP(s, 54);
                break;

            default:
            {
                io::AppendFile logfp(login_log_unknown_packets_filename);
                if (logfp.is_open())
                {
                    timestamp_milliseconds_buffer timestr;
                    stamp_time(timestr);
                    FPRINTF(logfp,
                             "%s: receiving of an unknown packet -> disconnection\n"_fmt,
                             timestr);
                    FPRINTF(logfp,
                             "parse_fromchar: connection #%d (ip: %s), packet: 0x%x (with being read: %zu).\n"_fmt,
                             s, ip, RFIFOW(s, 0), RFIFOREST(s));
                    FPRINTF(logfp, "Detail (in hex):\n"_fmt);
                    FPRINTF(logfp,
                             "---- 00-01-02-03-04-05-06-07  08-09-0A-0B-0C-0D-0E-0F\n"_fmt);
                    char tmpstr[16 + 1] {};
                    int i;
                    for (i = 0; i < RFIFOREST(s); i++)
                    {
                        if ((i & 15) == 0)
                            FPRINTF(logfp, "%04X "_fmt, i);
                        FPRINTF(logfp, "%02x "_fmt, RFIFOB(s, i));
                        if (RFIFOB(s, i) > 0x1f)
                            tmpstr[i % 16] = RFIFOB(s, i);
                        else
                            tmpstr[i % 16] = '.';
                        if ((i - 7) % 16 == 0)  // -8 + 1
                            FPRINTF(logfp, " "_fmt);
                        else if ((i + 1) % 16 == 0)
                        {
                            FPRINTF(logfp, " %s\n"_fmt, tmpstr);
                            std::fill(tmpstr + 0, tmpstr + 17, '\0');
                        }
                    }
                    if (i % 16 != 0)
                    {
                        for (int j = i; j % 16 != 0; j++)
                        {
                            FPRINTF(logfp, "   "_fmt);
                            if ((j - 7) % 16 == 0)  // -8 + 1
                                FPRINTF(logfp, " "_fmt);
                        }
                        FPRINTF(logfp, " %s\n"_fmt, tmpstr);
                    }
                    FPRINTF(logfp, "\n"_fmt);
                }
            }
                PRINTF("parse_fromchar: Unknown packet 0x%x (from a char-server)! -> disconnection.\n"_fmt,
                     RFIFOW(s, 0));
<<<<<<< HEAD
                s->eof = 1;
                PRINTF("Char-server has been disconnected (unknown packet).\n"_fmt);
=======
                s->set_eof();
                PRINTF("Char-server has been disconnected (unknown packet).\n");
>>>>>>> 6d631217
                return;
        }
    }
    return;
}

//---------------------------------------
// Packet parsing for administation login
//---------------------------------------
static
void parse_admin(Session *s)
{
    IP4Address ip = s->client_ip;

<<<<<<< HEAD
    if (s->eof)
    {
        delete_session(s);
        PRINTF("Remote administration has disconnected (session #%d).\n"_fmt,
                s);
        return;
    }

=======
>>>>>>> 6d631217
    while (RFIFOREST(s) >= 2)
    {
        if (display_parse_admin == 1)
            PRINTF("parse_admin: connection #%d, packet: 0x%x (with being read: %zu).\n"_fmt,
                 s, RFIFOW(s, 0), RFIFOREST(s));

        switch (RFIFOW(s, 0))
        {
            case 0x7530:       // Request of the server version
                LOGIN_LOG("'ladmin': Sending of the server version (ip: %s)\n"_fmt,
                           ip);
                WFIFOW(s, 0) = 0x7531;
                WFIFO_STRUCT(s, 2, CURRENT_LOGIN_SERVER_VERSION);
                WFIFOSET(s, 10);
                RFIFOSKIP(s, 2);
                break;

            case 0x7532:       // Request of end of connection
                LOGIN_LOG("'ladmin': End of connection (ip: %s)\n"_fmt,
                           ip);
                RFIFOSKIP(s, 2);
                s->set_eof();
                break;

            case 0x7920:       // Request of an accounts list
                if (RFIFOREST(s) < 10)
                    return;
                {
                    int st, ed, len;
                    st = RFIFOL(s, 2);
                    ed = RFIFOL(s, 6);
                    RFIFOSKIP(s, 10);
                    WFIFOW(s, 0) = 0x7921;
                    if (st < 0)
                        st = 0;
                    if (ed > END_ACCOUNT_NUM || ed < st || ed <= 0)
                        ed = END_ACCOUNT_NUM;
                    LOGIN_LOG("'ladmin': Sending an accounts list (ask: from %d to %d, ip: %s)\n"_fmt,
                         st, ed, ip);
                    // Sending accounts information
                    len = 4;
                    for (const AuthData& ad : auth_data)
                    {
                        if (len >= 30000)
                            break;
                        int account_id = ad.account_id;
                        if (account_id >= st && account_id <= ed)
                        {
                            WFIFOL(s, len) = account_id;
                            WFIFOB(s, len + 4) = isGM(account_id);
                            WFIFO_STRING(s, len + 5, ad.userid, 24);
                            WFIFOB(s, len + 29) = static_cast<uint8_t>(ad.sex);
                            WFIFOL(s, len + 30) = ad.logincount;
                            if (ad.state == 0 && ad.ban_until_time)  // if no state and banished
                                WFIFOL(s, len + 34) = 7;  // 6 = Your are Prohibited to log in until %s
                            else
                                WFIFOL(s, len + 34) = ad.state;
                            len += 38;
                        }
                    }
                    WFIFOW(s, 2) = len;
                    WFIFOSET(s, len);
                }
                break;

            case 0x7924:
            {                   // [Fate] Itemfrob package: change item IDs
                if (RFIFOREST(s) < 10)
                    return;
                uint8_t buf[10];
                RFIFO_BUF_CLONE(s, buf, 10);
                // forward package to char servers
                charif_sendallwos(nullptr, buf, 10);
                RFIFOSKIP(s, 10);
                WFIFOW(s, 0) = 0x7925;
                WFIFOSET(s, 2);
                break;
            }

            case 0x7930:       // Request for an account creation
                if (RFIFOREST(s) < 91)
                    return;
                {
                    struct mmo_account ma;
                    ma.userid = stringish<AccountName>(RFIFO_STRING<24>(s, 2).to_print());
                    ma.passwd = stringish<AccountPass>(RFIFO_STRING<24>(s, 26).to_print());
                    ma.lastlogin = stringish<timestamp_milliseconds_buffer>("-"_s);
                    ma.sex = sex_from_char(RFIFOB(s, 50));
                    WFIFOW(s, 0) = 0x7931;
                    WFIFOL(s, 2) = -1;
                    WFIFO_STRING(s, 6, ma.userid, 24);
                    if (ma.userid.size() < 4 || ma.passwd.size() < 4)
                    {
                        LOGIN_LOG("'ladmin': Attempt to create an invalid account (account or pass is too short, ip: %s)\n"_fmt,
                             ip);
                    }
                    else if (ma.sex != SEX::FEMALE && ma.sex != SEX::MALE)
                    {
                        LOGIN_LOG("'ladmin': Attempt to create an invalid account (account: %s, invalid sex, ip: %s)\n"_fmt,
                             ma.userid, ip);
                    }
                    else if (account_id_count > END_ACCOUNT_NUM)
                    {
                        LOGIN_LOG("'ladmin': Attempt to create an account, but there is no more available id number (account: %s, sex: %c, ip: %s)\n"_fmt,
                             ma.userid, ma.sex, ip);
                    }
                    else
                    {
                        for (const AuthData& ad : auth_data)
                        {
                            if (ad.userid == ma.userid)
                            {
                                LOGIN_LOG("'ladmin': Attempt to create an already existing account (account: %s ip: %s)\n"_fmt,
                                     ad.userid, ip);
                                goto x7930_out;
                            }
                        }
                        {
                            AccountEmail email = stringish<AccountEmail>(RFIFO_STRING<40>(s, 51));
                            int new_id = mmo_auth_new(&ma, ma.sex, email);
                            LOGIN_LOG("'ladmin': Account creation (account: %s (id: %d), sex: %c, email: %s, ip: %s)\n"_fmt,
                                 ma.userid, new_id,
                                 ma.sex, auth_data.back().email, ip);
                            WFIFOL(s, 2) = new_id;
                        }
                    }
                x7930_out:
                    WFIFOSET(s, 30);
                    RFIFOSKIP(s, 91);
                }
                break;

            case 0x7932:       // Request for an account deletion
                if (RFIFOREST(s) < 26)
                    return;
            {
                WFIFOW(s, 0) = 0x7933;
                WFIFOL(s, 2) = -1;
                AccountName account_name = stringish<AccountName>(RFIFO_STRING<24>(s, 2).to_print());
                AuthData *ad = search_account(account_name);
                if (ad)
                {
                    // Char-server is notified of deletion (for characters deletion).
                    uint8_t buf[6];
                    WBUFW(buf, 0) = 0x2730;
                    WBUFL(buf, 2) = ad->account_id;
                    charif_sendallwos(nullptr, buf, 6);
                    // send answer
                    WFIFO_STRING(s, 6, ad->userid, 24);
                    WFIFOL(s, 2) = ad->account_id;
                    // save deleted account in log file
                    LOGIN_LOG("'ladmin': Account deletion (account: %s, id: %d, ip: %s) - saved in next line:\n"_fmt,
                         ad->userid, ad->account_id,
                         ip);
                    {
                        AString buf2 = mmo_auth_tostr(ad);
                        LOGIN_LOG("%s\n"_fmt, buf2);
                    }
                    // delete account
                    ad->userid = AccountName();
                    ad->account_id = -1;
                }
                else
                {
                    WFIFO_STRING(s, 6, account_name, 24);
                    LOGIN_LOG("'ladmin': Attempt to delete an unknown account (account: %s, ip: %s)\n"_fmt,
                         account_name, ip);
                }
                WFIFOSET(s, 30);
            }
                RFIFOSKIP(s, 26);
                break;

            case 0x7934:       // Request to change a password
                if (RFIFOREST(s) < 50)
                    return;
            {
                WFIFOW(s, 0) = 0x7935;
                WFIFOL(s, 2) = -1;
                AccountName account_name = stringish<AccountName>(RFIFO_STRING<24>(s, 2).to_print());
                AuthData *ad = search_account(account_name);
                if (ad)
                {
                    WFIFO_STRING(s, 6, ad->userid, 24);
                    AccountPass plain = stringish<AccountPass>(RFIFO_STRING<24>(s, 26));
                    ad->pass = MD5_saltcrypt(plain, make_salt());
                    WFIFOL(s, 2) = ad->account_id;
                    LOGIN_LOG("'ladmin': Modification of a password (account: %s, new password: %s, ip: %s)\n"_fmt,
                         ad->userid, ad->pass, ip);
                }
                else
                {
                    WFIFO_STRING(s, 6, account_name, 24);
                    LOGIN_LOG("'ladmin': Attempt to modify the password of an unknown account (account: %s, ip: %s)\n"_fmt,
                         account_name, ip);
                }
                WFIFOSET(s, 30);
            }
                RFIFOSKIP(s, 50);
                break;

            case 0x7936:       // Request to modify a state
                if (RFIFOREST(s) < 50)
                    return;
                {
                    WFIFOW(s, 0) = 0x7937;
                    WFIFOL(s, 2) = -1;
                    AccountName account_name = stringish<AccountName>(RFIFO_STRING<24>(s, 2).to_print());
                    int statut = RFIFOL(s, 26);
                    timestamp_seconds_buffer error_message = stringish<timestamp_seconds_buffer>(RFIFO_STRING<20>(s, 30).to_print());
                    if (statut != 7 || !error_message)
                    {
                        // 7: // 6 = Your are Prohibited to log in until %s
                        error_message = stringish<timestamp_seconds_buffer>("-"_s);
                    }
                    AuthData *ad = search_account(account_name);
                    if (ad)
                    {
                        WFIFO_STRING(s, 6, ad->userid, 24);
                        WFIFOL(s, 2) = ad->account_id;
                        if (ad->state == statut
                            && ad->error_message == error_message)
                            LOGIN_LOG("'ladmin': Modification of a state, but the state of the account is already the good state (account: %s, received state: %d, ip: %s)\n"_fmt,
                                 account_name, statut, ip);
                        else
                        {
                            if (statut == 7)
                                LOGIN_LOG("'ladmin': Modification of a state (account: %s, new state: %d - prohibited to login until '%s', ip: %s)\n"_fmt,
                                     ad->userid, statut,
                                     error_message, ip);
                            else
                                LOGIN_LOG("'ladmin': Modification of a state (account: %s, new state: %d, ip: %s)\n"_fmt,
                                     ad->userid, statut, ip);
                            if (ad->state == 0)
                            {
                                unsigned char buf[16];
                                WBUFW(buf, 0) = 0x2731;
                                WBUFL(buf, 2) = ad->account_id;
                                WBUFB(buf, 6) = 0; // 0: change of statut, 1: ban
                                WBUFL(buf, 7) = statut;    // status or final date of a banishment
                                charif_sendallwos(nullptr, buf, 11);
                                for (int j = 0; j < AUTH_FIFO_SIZE; j++)
                                    if (auth_fifo[j].account_id ==
                                        ad->account_id)
                                        auth_fifo[j].login_id1++;   // to avoid reconnection error when come back from map-server (char-server will ask again the authentification)
                            }
                            ad->state = statut;
                            ad->error_message = error_message;
                        }
                    }
                    else
                    {
                        WFIFO_STRING(s, 6, account_name, 24);
                        LOGIN_LOG("'ladmin': Attempt to modify the state of an unknown account (account: %s, received state: %d, ip: %s)\n"_fmt,
                             account_name, statut, ip);
                    }
                    WFIFOL(s, 30) = statut;
                }
                WFIFOSET(s, 34);
                RFIFOSKIP(s, 50);
                break;

            case 0x7938:       // Request for servers list and # of online players
                LOGIN_LOG("'ladmin': Sending of servers list (ip: %s)\n"_fmt, ip);
                server_num = 0;
                for (int i = 0; i < MAX_SERVERS; i++)
                {
                    if (server_session[i])
                    {
                        WFIFOIP(s, 4 + server_num * 32) = server[i].ip;
                        WFIFOW(s, 4 + server_num * 32 + 4) = server[i].port;
                        WFIFO_STRING(s, 4 + server_num * 32 + 6, server[i].name, 20);
                        WFIFOW(s, 4 + server_num * 32 + 26) = server[i].users;
                        WFIFOW(s, 4 + server_num * 32 + 28) = 0; //maintenance;
                        WFIFOW(s, 4 + server_num * 32 + 30) = 0; //is_new;
                        server_num++;
                    }
                }
                WFIFOW(s, 0) = 0x7939;
                WFIFOW(s, 2) = 4 + 32 * server_num;
                WFIFOSET(s, 4 + 32 * server_num);
                RFIFOSKIP(s, 2);
                break;

            case 0x793a:       // Request to password check
                if (RFIFOREST(s) < 50)
                    return;
            {
                WFIFOW(s, 0) = 0x793b;
                WFIFOL(s, 2) = -1;
                AccountName account_name = stringish<AccountName>(RFIFO_STRING<24>(s, 2).to_print());
                const AuthData *ad = search_account(account_name);
                if (ad)
                {
                    WFIFO_STRING(s, 6, ad->userid, 24);
                    AccountPass pass = stringish<AccountPass>(RFIFO_STRING<24>(s, 26));
                    if (pass_ok(pass, ad->pass))
                    {
                        WFIFOL(s, 2) = ad->account_id;
                        LOGIN_LOG("'ladmin': Check of password OK (account: %s, password: %s, ip: %s)\n"_fmt,
                             ad->userid, ad->pass,
                             ip);
                    }
                    else
                    {
                        LOGIN_LOG("'ladmin': Failure of password check (account: %s, proposed pass: %s, ip: %s)\n"_fmt,
                             ad->userid, pass.to_print(), ip);
                    }
                }
                else
                {
                    WFIFO_STRING(s, 6, account_name, 24);
                    LOGIN_LOG("'ladmin': Attempt to check the password of an unknown account (account: %s, ip: %s)\n"_fmt,
                         account_name, ip);
                }
                WFIFOSET(s, 30);
            }
                RFIFOSKIP(s, 50);
                break;

            case 0x793c:       // Request to modify sex
                if (RFIFOREST(s) < 27)
                    return;
            {
                WFIFOW(s, 0) = 0x793d;
                WFIFOL(s, 2) = -1;
                AccountName account_name = stringish<AccountName>(RFIFO_STRING<24>(s, 2).to_print());
                WFIFO_STRING(s, 6, account_name, 24);
                {
                    SEX sex = sex_from_char(RFIFOB(s, 26));
                    if (sex != SEX::FEMALE && sex != SEX::MALE)
                    {
                        LOGIN_LOG("'ladmin': Attempt to give an invalid sex (account: %s, received sex: %c, ip: %s)\n"_fmt,
                                account_name, sex_to_char(sex), ip);
                    }
                    else
                    {
                        AuthData *ad = search_account(account_name);
                        if (ad)
                        {
                            WFIFO_STRING(s, 6, ad->userid, 24);
                            if (ad->sex != sex)
                            {
                                unsigned char buf[16];
                                WFIFOL(s, 2) = ad->account_id;
                                for (int j = 0; j < AUTH_FIFO_SIZE; j++)
                                    if (auth_fifo[j].account_id ==
                                        ad->account_id)
                                        auth_fifo[j].login_id1++;   // to avoid reconnection error when come back from map-server (char-server will ask again the authentification)
                                ad->sex = sex;
                                LOGIN_LOG("'ladmin': Modification of a sex (account: %s, new sex: %c, ip: %s)\n"_fmt,
                                     ad->userid, sex_to_char(sex), ip);
                                // send to all char-server the change
                                WBUFW(buf, 0) = 0x2723;
                                WBUFL(buf, 2) = ad->account_id;
                                WBUFB(buf, 6) = static_cast<uint8_t>(ad->sex);
                                charif_sendallwos(nullptr, buf, 7);
                            }
                            else
                            {
                                LOGIN_LOG("'ladmin': Modification of a sex, but the sex is already the good sex (account: %s, sex: %c, ip: %s)\n"_fmt,
                                     ad->userid, sex_to_char(sex), ip);
                            }
                        }
                        else
                        {
                            LOGIN_LOG("'ladmin': Attempt to modify the sex of an unknown account (account: %s, received sex: %c, ip: %s)\n"_fmt,
                                 account_name, sex_to_char(sex), ip);
                        }
                    }
                }
                WFIFOSET(s, 30);
            }
                RFIFOSKIP(s, 27);
                break;

            case 0x793e:       // Request to modify GM level
                if (RFIFOREST(s) < 27)
                    return;
            {
                WFIFOW(s, 0) = 0x793f;
                WFIFOL(s, 2) = -1;
                AccountName account_name = stringish<AccountName>(RFIFO_STRING<24>(s, 2).to_print());
                WFIFO_STRING(s, 6, account_name, 24);
                bool reread = false;
                {
                    char new_gm_level;
                    new_gm_level = RFIFOB(s, 26);
                    if (new_gm_level < 0 || new_gm_level > 99)
                    {
                        LOGIN_LOG("'ladmin': Attempt to give an invalid GM level (account: %s, received GM level: %d, ip: %s)\n"_fmt,
                             account_name, new_gm_level, ip);
                    }
                    else
                    {
                        const AuthData *ad = search_account(account_name);
                        if (ad)
                        {
                            int acc = ad->account_id;
                            WFIFO_STRING(s, 6, ad->userid, 24);
                            if (isGM(acc) != new_gm_level)
                            {
                                // modification of the file
                                int GM_account, GM_level;
                                int modify_flag;
                                io::WriteLock fp2(gm_account_filename);
                                if (fp2.is_open())
                                {
                                    io::ReadFile fp(gm_account_filename);
                                    if (fp.is_open())
                                    {
                                        timestamp_seconds_buffer tmpstr;
                                        stamp_time(tmpstr);
                                        modify_flag = 0;
                                        // read/write GM file
                                        AString line;
                                        while (fp.getline(line))
                                        {
                                            if (is_comment(line))
                                                fp2.put_line(line);
                                            else
                                            {
                                                if (!extract(line, record<' '>(&GM_account, &GM_level)))
                                                    fp2.put_line(line);
                                                else if (GM_account != acc)
                                                    fp2.put_line(line);
                                                else if (new_gm_level == 0)
                                                {
                                                    FPRINTF(fp2,
                                                             "// %s: 'ladmin' GM level removed on account %d '%s' (previous level: %d)\n//%d %d\n"_fmt,
                                                             tmpstr,
                                                             acc,
                                                             ad->userid,
                                                             GM_level, acc,
                                                             new_gm_level);
                                                    modify_flag = 1;
                                                }
                                                else
                                                {
                                                    FPRINTF(fp2,
                                                             "// %s: 'ladmin' GM level on account %d '%s' (previous level: %d)\n%d %d\n"_fmt,
                                                             tmpstr,
                                                             acc,
                                                             ad->userid,
                                                             GM_level, acc,
                                                             new_gm_level);
                                                    modify_flag = 1;
                                                }
                                            }
                                        }
                                        if (modify_flag == 0)
                                            FPRINTF(fp2,
                                                     "// %s: 'ladmin' GM level on account %d '%s' (previous level: 0)\n%d %d\n"_fmt,
                                                     tmpstr, acc,
                                                     ad->userid, acc,
                                                     new_gm_level);
                                    }
                                    else
                                    {
                                        LOGIN_LOG("'ladmin': Attempt to modify of a GM level - impossible to read GM accounts file (account: %s (%d), received GM level: %d, ip: %s)\n"_fmt,
                                             ad->userid, acc,
                                             new_gm_level, ip);
                                    }
                                    WFIFOL(s, 2) = acc;
                                    LOGIN_LOG("'ladmin': Modification of a GM level (account: %s (%d), new GM level: %d, ip: %s)\n"_fmt,
                                         ad->userid, acc,
                                         new_gm_level, ip);
                                    reread = true;
                                }
                                else
                                {
                                    LOGIN_LOG("'ladmin': Attempt to modify of a GM level - impossible to write GM accounts file (account: %s (%d), received GM level: %d, ip: %s)\n"_fmt,
                                         ad->userid, acc,
                                         new_gm_level, ip);
                                }
                            }
                            else
                            {
                                LOGIN_LOG("'ladmin': Attempt to modify of a GM level, but the GM level is already the good GM level (account: %s (%d), GM level: %d, ip: %s)\n"_fmt,
                                     ad->userid, acc,
                                     new_gm_level, ip);
                            }
                        }
                        else
                        {
                            LOGIN_LOG("'ladmin': Attempt to modify the GM level of an unknown account (account: %s, received GM level: %d, ip: %s)\n"_fmt,
                                 account_name, new_gm_level,
                                 ip);
                        }
                    }
                }
                if (reread)
                {
                    // read and send new GM informations
                    read_gm_account();
                    send_GM_accounts();
                }
                WFIFOSET(s, 30);
            }
                RFIFOSKIP(s, 27);
                break;

            case 0x7940:       // Request to modify e-mail
                if (RFIFOREST(s) < 66)
                    return;
            {
                WFIFOW(s, 0) = 0x7941;
                WFIFOL(s, 2) = -1;
                AccountName account_name = stringish<AccountName>(RFIFO_STRING<24>(s, 2).to_print());
                WFIFO_STRING(s, 6, account_name, 24);
                {
                    AccountEmail email = stringish<AccountEmail>(RFIFO_STRING<40>(s, 26));
                    if (!e_mail_check(email))
                    {
                        LOGIN_LOG("'ladmin': Attempt to give an invalid e-mail (account: %s, ip: %s)\n"_fmt,
                             account_name, ip);
                    }
                    else
                    {
                        AuthData *ad = search_account(account_name);
                        if (ad)
                        {
                            WFIFO_STRING(s, 6, ad->userid, 24);
                            ad->email = email;
                            WFIFOL(s, 2) = ad->account_id;
                            LOGIN_LOG("'ladmin': Modification of an email (account: %s, new e-mail: %s, ip: %s)\n"_fmt,
                                 ad->userid, email, ip);
                        }
                        else
                        {
                            LOGIN_LOG("'ladmin': Attempt to modify the e-mail of an unknown account (account: %s, received e-mail: %s, ip: %s)\n"_fmt,
                                 account_name, email, ip);
                        }
                    }
                }
                WFIFOSET(s, 30);
            }
                RFIFOSKIP(s, 66);
                break;

            case 0x7942:       // Request to modify memo field
                if (RFIFOREST(s) < 28
                    || RFIFOREST(s) < (28 + RFIFOW(s, 26)))
                    return;
            {
                WFIFOW(s, 0) = 0x7943;
                WFIFOL(s, 2) = -1;
                AccountName account_name = stringish<AccountName>(RFIFO_STRING<24>(s, 2).to_print());
                AuthData *ad = search_account(account_name);
                if (ad)
                {
                    WFIFO_STRING(s, 6, ad->userid, 24);
                    ad->memo = ""_s;
                    if (RFIFOW(s, 26) == 0)
                    {
                        ad->memo = "!"_s;
                    }
                    else
                    {
                        size_t len = RFIFOW(s, 26);
                        // may truncate
                        ad->memo = RFIFO_STRING(s, 28, len);
                    }
                    ad->memo = ad->memo.to_print();
                    WFIFOL(s, 2) = ad->account_id;
                    LOGIN_LOG("'ladmin': Modification of a memo field (account: %s, new memo: %s, ip: %s)\n"_fmt,
                         ad->userid, ad->memo, ip);
                }
                else
                {
                    WFIFO_STRING(s, 6, account_name, 24);
                    LOGIN_LOG("'ladmin': Attempt to modify the memo field of an unknown account (account: %s, ip: %s)\n"_fmt,
                         account_name, ip);
                }
                WFIFOSET(s, 30);
            }
                RFIFOSKIP(s, 28 + RFIFOW(s, 26));
                break;

            case 0x7944:       // Request to found an account id
                if (RFIFOREST(s) < 26)
                    return;
            {
                WFIFOW(s, 0) = 0x7945;
                WFIFOL(s, 2) = -1;
                AccountName account_name = stringish<AccountName>(RFIFO_STRING<24>(s, 2).to_print());
                const AuthData *ad = search_account(account_name);
                if (ad)
                {
                    WFIFO_STRING(s, 6, ad->userid, 24);
                    WFIFOL(s, 2) = ad->account_id;
                    LOGIN_LOG("'ladmin': Request (by the name) of an account id (account: %s, id: %d, ip: %s)\n"_fmt,
                            ad->userid, ad->account_id,
                            ip);
                }
                else
                {
                    WFIFO_STRING(s, 6, account_name, 24);
                    LOGIN_LOG("'ladmin': ID request (by the name) of an unknown account (account: %s, ip: %s)\n"_fmt,
                            account_name, ip);
                }
                WFIFOSET(s, 30);
            }
                RFIFOSKIP(s, 26);
                break;

            case 0x7946:       // Request to found an account name
                if (RFIFOREST(s) < 6)
                    return;
            {
                int account_id = RFIFOL(s, 2);
                WFIFOW(s, 0) = 0x7947;
                WFIFOL(s, 2) = account_id;
                WFIFO_ZERO(s, 6, 24);
                for (const AuthData& ad : auth_data)
                {
                    if (ad.account_id == account_id)
                    {
                        WFIFO_STRING(s, 6, ad.userid, 24);
                        LOGIN_LOG("'ladmin': Request (by id) of an account name (account: %s, id: %d, ip: %s)\n"_fmt,
                                ad.userid, account_id, ip);
                        goto x7946_out;
                    }
                }
                LOGIN_LOG("'ladmin': Name request (by id) of an unknown account (id: %d, ip: %s)\n"_fmt,
                        account_id, ip);
                WFIFO_STRING(s, 6, ""_s, 24);
            x7946_out:
                WFIFOSET(s, 30);
            }
                RFIFOSKIP(s, 6);
                break;

            case 0x7948:       // Request to change the validity limit (timestamp) (absolute value)
                if (RFIFOREST(s) < 30)
                    return;
                {
                    WFIFOW(s, 0) = 0x7949;
                    WFIFOL(s, 2) = -1;
                    AccountName account_name = stringish<AccountName>(RFIFO_STRING<24>(s, 2).to_print());
                    TimeT timestamp = static_cast<time_t>(RFIFOL(s, 26));
                    timestamp_seconds_buffer tmpstr = stringish<timestamp_seconds_buffer>("unlimited"_s);
                    if (timestamp)
                        stamp_time(tmpstr, &timestamp);
                    AuthData *ad = search_account(account_name);
                    if (ad)
                    {
                        WFIFO_STRING(s, 6, ad->userid, 24);
                        LOGIN_LOG("'ladmin': Change of a validity limit (account: %s, new validity: %lld (%s), ip: %s)\n"_fmt,
                                ad->userid,
                                timestamp,
                                tmpstr,
                                ip);
                        ad->connect_until_time = timestamp;
                        WFIFOL(s, 2) = ad->account_id;
                    }
                    else
                    {
                        WFIFO_STRING(s, 6, account_name, 24);
                        LOGIN_LOG("'ladmin': Attempt to change the validity limit of an unknown account (account: %s, received validity: %lld (%s), ip: %s)\n"_fmt,
                                account_name,
                                timestamp,
                                tmpstr,
                                ip);
                    }
                    WFIFOL(s, 30) = static_cast<time_t>(timestamp);
                }
                WFIFOSET(s, 34);
                RFIFOSKIP(s, 30);
                break;

            case 0x794a:       // Request to change the final date of a banishment (timestamp) (absolute value)
                if (RFIFOREST(s) < 30)
                    return;
                {
                    WFIFOW(s, 0) = 0x794b;
                    WFIFOL(s, 2) = -1;
                    AccountName account_name = stringish<AccountName>(RFIFO_STRING<24>(s, 2).to_print());
                    TimeT timestamp = static_cast<time_t>(RFIFOL(s, 26));
                    if (timestamp <= TimeT::now())
                        timestamp = TimeT();
                    timestamp_seconds_buffer tmpstr = stringish<timestamp_seconds_buffer>("no banishment"_s);
                    if (timestamp)
                        stamp_time(tmpstr, &timestamp);
                    AuthData *ad = search_account(account_name);
                    if (ad)
                    {
                        WFIFO_STRING(s, 6, ad->userid, 24);
                        WFIFOL(s, 2) = ad->account_id;
                        LOGIN_LOG("'ladmin': Change of the final date of a banishment (account: %s, new final date of banishment: %lld (%s), ip: %s)\n"_fmt,
                                ad->userid, timestamp,
                                tmpstr,
                                ip);
                        if (ad->ban_until_time != timestamp)
                        {
                            if (timestamp)
                            {
                                unsigned char buf[16];
                                WBUFW(buf, 0) = 0x2731;
                                WBUFL(buf, 2) = ad->account_id;
                                WBUFB(buf, 6) = 1; // 0: change of statut, 1: ban
                                WBUFL(buf, 7) = static_cast<time_t>(timestamp); // status or final date of a banishment
                                charif_sendallwos(nullptr, buf, 11);
                                for (int j = 0; j < AUTH_FIFO_SIZE; j++)
                                    if (auth_fifo[j].account_id ==
                                        ad->account_id)
                                        auth_fifo[j].login_id1++;   // to avoid reconnection error when come back from map-server (char-server will ask again the authentification)
                            }
                            ad->ban_until_time = timestamp;
                        }
                    }
                    else
                    {
                        WFIFO_STRING(s, 6, account_name, 24);
                        LOGIN_LOG("'ladmin': Attempt to change the final date of a banishment of an unknown account (account: %s, received final date of banishment: %lld (%s), ip: %s)\n"_fmt,
                                account_name, timestamp,
                                tmpstr,
                                ip);
                    }
                    WFIFOL(s, 30) = static_cast<time_t>(timestamp);
                }
                WFIFOSET(s, 34);
                RFIFOSKIP(s, 30);
                break;

            case 0x794c:       // Request to change the final date of a banishment (timestamp) (relative change)
                if (RFIFOREST(s) < 38)
                    return;
                {
                    WFIFOW(s, 0) = 0x794d;
                    WFIFOL(s, 2) = -1;
                    AccountName account_name = stringish<AccountName>(RFIFO_STRING<24>(s, 2).to_print());
                    AuthData *ad = search_account(account_name);
                    if (ad)
                    {
                        WFIFOL(s, 2) = ad->account_id;
                        WFIFO_STRING(s, 6, ad->userid, 24);
                        TimeT timestamp;
                        TimeT now = TimeT::now();
                        if (!ad->ban_until_time
                            || ad->ban_until_time < now)
                            timestamp = now;
                        else
                            timestamp = ad->ban_until_time;
                        struct tm tmtime = timestamp;
                        HumanTimeDiff ban_diff;
                        RFIFO_STRUCT(s, 26, ban_diff);
                        tmtime.tm_year += ban_diff.year;
                        tmtime.tm_mon += ban_diff.month;
                        tmtime.tm_mday += ban_diff.day;
                        tmtime.tm_hour += ban_diff.hour;
                        tmtime.tm_min += ban_diff.minute;
                        tmtime.tm_sec += ban_diff.second;
                        timestamp = tmtime;
                        if (timestamp.okay())
                        {
                            if (timestamp <= now)
                                timestamp = TimeT();
                            timestamp_seconds_buffer tmpstr = stringish<timestamp_seconds_buffer>("no banishment"_s);
                            if (timestamp)
                                stamp_time(tmpstr, &timestamp);
                            LOGIN_LOG("'ladmin': Adjustment of a final date of a banishment (account: %s, (%+d y %+d m %+d d %+d h %+d mn %+d s) -> new validity: %lld (%s), ip: %s)\n"_fmt,
                                    ad->userid,
                                    ban_diff.year, ban_diff.month,
                                    ban_diff.day, ban_diff.hour,
                                    ban_diff.minute, ban_diff.second,
                                    timestamp,
                                    tmpstr,
                                    ip);
                            if (ad->ban_until_time != timestamp)
                            {
                                if (timestamp)
                                {
                                    unsigned char buf[16];
                                    WBUFW(buf, 0) = 0x2731;
                                    WBUFL(buf, 2) = ad->account_id;
                                    WBUFB(buf, 6) = 1; // 0: change of statut, 1: ban
                                    WBUFL(buf, 7) = static_cast<time_t>(timestamp); // status or final date of a banishment
                                    charif_sendallwos(nullptr, buf, 11);
                                    for (int j = 0; j < AUTH_FIFO_SIZE; j++)
                                        if (auth_fifo[j].account_id ==
                                            ad->account_id)
                                            auth_fifo[j].login_id1++;   // to avoid reconnection error when come back from map-server (char-server will ask again the authentification)
                                }
                                ad->ban_until_time = timestamp;
                            }
                        }
                        else
                        {
                            timestamp_seconds_buffer tmpstr = stringish<timestamp_seconds_buffer>("no banishment"_s);
                            if (ad->ban_until_time)
                                stamp_time(tmpstr, &ad->ban_until_time);
                            LOGIN_LOG("'ladmin': Impossible to adjust the final date of a banishment (account: %s, %lld (%s) + (%+d y %+d m %+d d %+d h %+d mn %+d s) -> ???, ip: %s)\n"_fmt,
                                    ad->userid,
                                    ad->ban_until_time,
                                    tmpstr,
                                    ban_diff.year, ban_diff.month,
                                    ban_diff.day, ban_diff.hour,
                                    ban_diff.minute, ban_diff.second,
                                    ip);
                        }
                        WFIFOL(s, 30) = static_cast<time_t>(ad->ban_until_time);
                    }
                    else
                    {
                        WFIFO_STRING(s, 6, account_name, 24);
                        LOGIN_LOG("'ladmin': Attempt to adjust the final date of a banishment of an unknown account (account: %s, ip: %s)\n"_fmt,
                                account_name, ip);
                        WFIFOL(s, 30) = 0;
                    }
                }
                WFIFOSET(s, 34);
                RFIFOSKIP(s, 38);
                break;

            case 0x794e:       // Request to send a broadcast message
                if (RFIFOREST(s) < 8
                    || RFIFOREST(s) < (8 + RFIFOL(s, 4)))
                    return;
                WFIFOW(s, 0) = 0x794f;
                WFIFOW(s, 2) = -1;
                if (RFIFOL(s, 4) < 1)
                {
                    LOGIN_LOG("'ladmin': Receiving a message for broadcast, but message is void (ip: %s)\n"_fmt,
                         ip);
                }
                else
                {
                    // at least 1 char-server
                    for (int i = 0; i < MAX_SERVERS; i++)
                        if (server_session[i])
                            goto x794e_have_server;
                    LOGIN_LOG("'ladmin': Receiving a message for broadcast, but no char-server is online (ip: %s)\n"_fmt,
                            ip);
                    goto x794e_have_no_server;
                    {
                    x794e_have_server:
                        // overwrite the -1
                        WFIFOW(s, 2) = 0;

                        size_t len = RFIFOL(s, 4);
                        AString message = RFIFO_STRING(s, 8, len).to_print();
                        LOGIN_LOG("'ladmin': Receiving a message for broadcast (message: %s, ip: %s)\n"_fmt,
                                message, ip);
                        // send same message to all char-servers (no answer)
                        uint8_t buf[len + 8];
                        RFIFO_BUF_CLONE(s, buf, 8 + len);
                        WBUFW(buf, 0) = 0x2726;
                        charif_sendallwos(nullptr, buf, 8 + len);
                    }
                }
            x794e_have_no_server:
                WFIFOSET(s, 4);
                RFIFOSKIP(s, 8 + RFIFOL(s, 4));
                break;

            case 0x7950:       // Request to change the validity limite (timestamp) (relative change)
                if (RFIFOREST(s) < 38)
                    return;
                {
                    WFIFOW(s, 0) = 0x7951;
                    WFIFOL(s, 2) = -1;
                    AccountName account_name = stringish<AccountName>(RFIFO_STRING<24>(s, 2).to_print());
                    AuthData *ad = search_account(account_name);
                    if (ad)
                    {
                        WFIFOL(s, 2) = ad->account_id;
                        WFIFO_STRING(s, 6, ad->userid, 24);
                        if (add_to_unlimited_account == 0 && !ad->connect_until_time)
                        {
                            LOGIN_LOG("'ladmin': Attempt to adjust the validity limit of an unlimited account (account: %s, ip: %s)\n"_fmt,
                                 ad->userid, ip);
                            WFIFOL(s, 30) = 0;
                        }
                        else
                        {
                            TimeT now = TimeT::now();
                            TimeT timestamp = ad->connect_until_time;
                            if (!timestamp || timestamp < now)
                                timestamp = now;
                            struct tm tmtime = timestamp;
                            HumanTimeDiff v_diff;
                            RFIFO_STRUCT(s, 26, v_diff);
                            tmtime.tm_year += v_diff.year;
                            tmtime.tm_mon += v_diff.month;
                            tmtime.tm_mday += v_diff.day;
                            tmtime.tm_hour += v_diff.hour;
                            tmtime.tm_min += v_diff.minute;
                            tmtime.tm_sec += v_diff.second;
                            timestamp = tmtime;
                            if (timestamp.okay())
                            {
                                timestamp_seconds_buffer tmpstr = stringish<timestamp_seconds_buffer>("unlimited"_s);
                                timestamp_seconds_buffer tmpstr2 = stringish<timestamp_seconds_buffer>("unlimited"_s);
                                if (ad->connect_until_time)
                                    stamp_time(tmpstr, &ad->connect_until_time);
                                if (timestamp)
                                    stamp_time(tmpstr2, &timestamp);
                                LOGIN_LOG("'ladmin': Adjustment of a validity limit (account: %s, %lld (%s) + (%+d y %+d m %+d d %+d h %+d mn %+d s) -> new validity: %lld (%s), ip: %s)\n"_fmt,
                                        ad->userid,
                                        ad->connect_until_time,
                                        tmpstr,
                                        v_diff.year,
                                        v_diff.month,
                                        v_diff.day,
                                        v_diff.hour,
                                        v_diff.minute,
                                        v_diff.second,
                                        timestamp,
                                        tmpstr2,
                                        ip);
                                ad->connect_until_time = timestamp;
                                WFIFOL(s, 30) = static_cast<time_t>(timestamp);
                            }
                            else
                            {
                                timestamp_seconds_buffer tmpstr = stringish<timestamp_seconds_buffer>("unlimited"_s);
                                if (ad->connect_until_time)
                                    stamp_time(tmpstr, &ad->connect_until_time);
                                LOGIN_LOG("'ladmin': Impossible to adjust a validity limit (account: %s, %lld (%s) + (%+d y %+d m %+d d %+d h %+d mn %+d s) -> ???, ip: %s)\n"_fmt,
                                        ad->userid,
                                        ad->connect_until_time,
                                        tmpstr,
                                        v_diff.year,
                                        v_diff.month,
                                        v_diff.day,
                                        v_diff.hour,
                                        v_diff.minute,
                                        v_diff.second,
                                        ip);
                                WFIFOL(s, 30) = 0;
                            }
                        }
                    }
                    else
                    {
                        WFIFO_STRING(s, 6, account_name, 24);
                        LOGIN_LOG("'ladmin': Attempt to adjust the validity limit of an unknown account (account: %s, ip: %s)\n"_fmt,
                             account_name, ip);
                        WFIFOL(s, 30) = 0;
                    }
                }
                WFIFOSET(s, 34);
                RFIFOSKIP(s, 38);
                break;

            case 0x7952:       // Request about informations of an account (by account name)
                if (RFIFOREST(s) < 26)
                    return;
            {
                WFIFOW(s, 0) = 0x7953;
                WFIFOL(s, 2) = -1;
                AccountName account_name = stringish<AccountName>(RFIFO_STRING<24>(s, 2).to_print());
                const AuthData *ad = search_account(account_name);
                if (ad)
                {
                    WFIFOL(s, 2) = ad->account_id;
                    WFIFOB(s, 6) = isGM(ad->account_id);
                    WFIFO_STRING(s, 7, ad->userid, 24);
                    WFIFOB(s, 31) = static_cast<uint8_t>(ad->sex);
                    WFIFOL(s, 32) = ad->logincount;
                    WFIFOL(s, 36) = ad->state;
                    WFIFO_STRING(s, 40, ad->error_message, 20);
                    WFIFO_STRING(s, 60, ad->lastlogin, 24);
                    WFIFO_STRING(s, 84, convert_for_printf(ad->last_ip), 16);
                    WFIFO_STRING(s, 100, ad->email, 40);
                    WFIFOL(s, 140) = static_cast<time_t>(ad->connect_until_time);
                    WFIFOL(s, 144) = static_cast<time_t>(ad->ban_until_time);
                    size_t len = ad->memo.size() + 1;
                    WFIFOW(s, 148) = len;
                    WFIFO_STRING(s, 150, ad->memo, len);
                    LOGIN_LOG("'ladmin': Sending information of an account (request by the name; account: %s, id: %d, ip: %s)\n"_fmt,
                         ad->userid, ad->account_id,
                         ip);
                    WFIFOSET(s, 150 + len);
                }
                else
                {
                    WFIFO_STRING(s, 7, account_name, 24);
                    WFIFOW(s, 148) = 0;
                    LOGIN_LOG("'ladmin': Attempt to obtain information (by the name) of an unknown account (account: %s, ip: %s)\n"_fmt,
                         account_name, ip);
                    WFIFOSET(s, 150);
                }
            }
                RFIFOSKIP(s, 26);
                break;

            case 0x7954:       // Request about information of an account (by account id)
                if (RFIFOREST(s) < 6)
                    return;
            {
                int account_id = RFIFOL(s, 2);
                WFIFOW(s, 0) = 0x7953;
                WFIFOL(s, 2) = account_id;
                WFIFO_ZERO(s, 7, 24);
                for (const AuthData& ad : auth_data)
                {
                    if (ad.account_id == account_id)
                    {
                        LOGIN_LOG("'ladmin': Sending information of an account (request by the id; account: %s, id: %d, ip: %s)\n"_fmt,
                             ad.userid, RFIFOL(s, 2), ip);
                        WFIFOB(s, 6) = isGM(ad.account_id);
                        WFIFO_STRING(s, 7, ad.userid, 24);
                        WFIFOB(s, 31) = static_cast<uint8_t>(ad.sex);
                        WFIFOL(s, 32) = ad.logincount;
                        WFIFOL(s, 36) = ad.state;
                        WFIFO_STRING(s, 40, ad.error_message, 20);
                        WFIFO_STRING(s, 60, ad.lastlogin, 24);
                        WFIFO_STRING(s, 84, convert_for_printf(ad.last_ip), 16);
                        WFIFO_STRING(s, 100, ad.email, 40);
                        WFIFOL(s, 140) = static_cast<time_t>(ad.connect_until_time);
                        WFIFOL(s, 144) = static_cast<time_t>(ad.ban_until_time);
                        size_t len = ad.memo.size() + 1;
                        WFIFOW(s, 148) = len;
                        WFIFO_STRING(s, 150, ad.memo, len);
                        WFIFOSET(s, 150 + len);
                        goto x7954_out;
                    }
                }
                {
                    LOGIN_LOG("'ladmin': Attempt to obtain information (by the id) of an unknown account (id: %d, ip: %s)\n"_fmt,
                         RFIFOL(s, 2), ip);
                    WFIFO_STRING(s, 7, ""_s, 24);
                    WFIFOW(s, 148) = 0;
                    WFIFOSET(s, 150);
                }
            }
            x7954_out:
                RFIFOSKIP(s, 6);
                break;

            case 0x7955:       // Request to reload GM file (no answer)
                LOGIN_LOG("'ladmin': Request to re-load GM configuration file (ip: %s).\n"_fmt,
                     ip);
                read_gm_account();
                // send GM accounts to all char-servers
                send_GM_accounts();
                RFIFOSKIP(s, 2);
                break;

            default:
            {
                io::AppendFile logfp(login_log_unknown_packets_filename);
                if (logfp.is_open())
                {
                    timestamp_milliseconds_buffer timestr;
                    stamp_time(timestr);
                    FPRINTF(logfp,
                             "%s: receiving of an unknown packet -> disconnection\n"_fmt,
                             timestr);
                    FPRINTF(logfp,
                             "parse_admin: connection #%d (ip: %s), packet: 0x%x (with being read: %zu).\n"_fmt,
                             s, ip, RFIFOW(s, 0), RFIFOREST(s));
                    FPRINTF(logfp, "Detail (in hex):\n"_fmt);
                    FPRINTF(logfp,
                             "---- 00-01-02-03-04-05-06-07  08-09-0A-0B-0C-0D-0E-0F\n"_fmt);
                    char tmpstr[16 + 1] {};
                    int i;
                    for (i = 0; i < RFIFOREST(s); i++)
                    {
                        if ((i & 15) == 0)
                            FPRINTF(logfp, "%04X "_fmt, i);
                        FPRINTF(logfp, "%02x "_fmt, RFIFOB (s, i));
                        if (RFIFOB(s, i) > 0x1f)
                            tmpstr[i % 16] = RFIFOB(s, i);
                        else
                            tmpstr[i % 16] = '.';
                        if ((i - 7) % 16 == 0)  // -8 + 1
                            FPRINTF(logfp, " "_fmt);
                        else if ((i + 1) % 16 == 0)
                        {
                            FPRINTF(logfp, " %s\n"_fmt, tmpstr);
                            std::fill(tmpstr + 0, tmpstr + 17, '\0');
                        }
                    }
                    if (i % 16 != 0)
                    {
                        for (int j = i; j % 16 != 0; j++)
                        {
                            FPRINTF(logfp, "   "_fmt);
                            if ((j - 7) % 16 == 0)  // -8 + 1
                                FPRINTF(logfp, " "_fmt);
                        }
                        FPRINTF(logfp, " %s\n"_fmt, tmpstr);
                    }
                    FPRINTF(logfp, "\n"_fmt);
                }
            }
                LOGIN_LOG("'ladmin': End of connection, unknown packet (ip: %s)\n"_fmt,
                     ip);
<<<<<<< HEAD
                s->eof = 1;
                PRINTF("Remote administration has been disconnected (unknown packet).\n"_fmt);
=======
                s->set_eof();
                PRINTF("Remote administration has been disconnected (unknown packet).\n");
>>>>>>> 6d631217
                return;
        }
        //WFIFOW(fd,0) = 0x791f;
        //WFIFOSET(fd,2);
    }
    return;
}

//--------------------------------------------
// Test to know if an IP come from LAN or WAN.
//--------------------------------------------
static
bool lan_ip_check(IP4Address p)
{
    bool lancheck = lan_subnet.covers(p);

    PRINTF("LAN test (result): %s.\n"_fmt,
            (lancheck) ? SGR_BOLD SGR_CYAN "LAN source" SGR_RESET : SGR_BOLD SGR_GREEN "WAN source" SGR_RESET);
    return lancheck;
}

//----------------------------------------------------------------------------------------
// Default packet parsing (normal players or administation/char-server connexion requests)
//----------------------------------------------------------------------------------------
static
void parse_login(Session *s)
{
    struct mmo_account account;
    int result, j;

    IP4Address ip = s->client_ip;

    while (RFIFOREST(s) >= 2)
    {
        if (display_parse_login == 1)
        {
            if (RFIFOW(s, 0) == 0x64 || RFIFOW(s, 0) == 0x01dd)
            {
                if (RFIFOREST(s) >= ((RFIFOW(s, 0) == 0x64) ? 55 : 47))
                {
                    AccountName account_name = stringish<AccountName>(RFIFO_STRING<24>(s, 6));
                    PRINTF("parse_login: connection #%d, packet: 0x%x (with being read: %zu), account: %s.\n"_fmt,
                         s, RFIFOW(s, 0), RFIFOREST(s),
                         account_name);
                }
            }
            else if (RFIFOW(s, 0) == 0x2710)
            {
                if (RFIFOREST(s) >= 86)
                {
                    ServerName server_name = stringish<ServerName>(RFIFO_STRING<20>(s, 60));
                    PRINTF("parse_login: connection #%d, packet: 0x%x (with being read: %zu), server: %s.\n"_fmt,
                         s, RFIFOW(s, 0), RFIFOREST(s),
                         server_name);
                }
            }
            else
                PRINTF("parse_login: connection #%d, packet: 0x%x (with being read: %zu).\n"_fmt,
                     s, RFIFOW(s, 0), RFIFOREST(s));
        }

        switch (RFIFOW(s, 0))
        {
            case 0x200:        // New alive packet: structure: 0x200 <account.userid>.24B. used to verify if client is always alive.
                if (RFIFOREST(s) < 26)
                    return;
                RFIFOSKIP(s, 26);
                break;

            case 0x204:        // New alive packet: structure: 0x204 <encrypted.account.userid>.16B. (new ragexe from 22 june 2004)
                if (RFIFOREST(s) < 18)
                    return;
                RFIFOSKIP(s, 18);
                break;

            case 0x64:         // Ask connection of a client
                if (RFIFOREST(s) < 55)
                    return;

                account.userid = stringish<AccountName>(RFIFO_STRING<24>(s, 6).to_print());
                account.passwd = stringish<AccountPass>(RFIFO_STRING<24>(s, 30).to_print());
                account.passwdenc = 0;

                LOGIN_LOG("Request for connection (non encryption mode) of %s (ip: %s).\n"_fmt,
                    account.userid, ip);

                if (!check_ip(ip))
                {
                    LOGIN_LOG("Connection refused: IP isn't authorised (deny/allow, ip: %s).\n"_fmt,
                         ip);
                    WFIFOW(s, 0) = 0x6a;
                    WFIFOB(s, 2) = 0x03;
                    WFIFO_ZERO(s, 3, 20);
                    WFIFOSET(s, 23);
                    RFIFOSKIP(s, 55);
                    break;
                }

                result = mmo_auth(&account, s);
                if (result == -1)
                {
                    VERSION_2 version_2 = static_cast<VERSION_2>(RFIFOB(s, 54));
                    if (!bool(version_2 & VERSION_2::UPDATEHOST)
                        || !bool(version_2 & VERSION_2::SERVERORDER))
                        result = 5; // client too old
                }
                if (result == -1)
                {
                    int gm_level = isGM(account.account_id);
                    if (min_level_to_connect > gm_level)
                    {
                        LOGIN_LOG("Connection refused: the minimum GM level for connection is %d (account: %s, GM level: %d, ip: %s).\n"_fmt,
                             min_level_to_connect, account.userid,
                             gm_level, ip);
                        WFIFOW(s, 0) = 0x81;
                        WFIFOB(s, 2) = 1; // 01 = Server closed
                        WFIFOSET(s, 3);
                    }
                    else
                    {
                        // int version_2 = RFIFOB(fd, 54);   // version 2

                        if (gm_level)
                            PRINTF("Connection of the GM (level:%d) account '%s' accepted.\n"_fmt,
                                 gm_level, account.userid);
                        else
                            PRINTF("Connection of the account '%s' accepted.\n"_fmt,
                                 account.userid);

                        /*
                         * Add a 0x0063 packet, which contains the name of the update host.  The packet will only
                         * be sent if login_athena.conf contains a non-null entry for "update_host:"
                         *
                         * Because older clients cannot handle the 0x63 packet, we check the "version 2" value
                         * from the incoming 0x64 packet (the byte at offset 54).  If bit 0 of this is set,
                         * then the client can safely accept the 0x63 packet.  The "version 2" value is not
                         * otherwise used by eAthena.
                         *
                         * All supported clients now send both, so the check is removed.
                         */
                        // if (version_2 & VERSION_2_UPDATEHOST)
                        {
                            if (update_host)
                            {
                                size_t host_len = update_host.size() + 1;
                                WFIFOW(s, 0) = 0x63;
                                WFIFOW(s, 2) = 4 + host_len;
                                WFIFO_STRING(s, 4, update_host, host_len);
                                WFIFOSET(s, 4 + host_len);
                            }
                        }

                        // Load list of char servers into outbound packet
                        server_num = 0;
                        // if (version_2 & VERSION_2_SERVERORDER)
                        for (int i = 0; i < MAX_SERVERS; i++)
                        {
                            if (server_session[i])
                            {
                                if (lan_ip_check(ip))
                                    WFIFOIP(s, 47 + server_num * 32) = lan_char_ip;
                                else
                                    WFIFOIP(s, 47 + server_num * 32) = server[i].ip;
                                WFIFOW(s, 47 + server_num * 32 + 4) = server[i].port;
                                WFIFO_STRING(s, 47 + server_num * 32 + 6, server[i].name, 20);
                                WFIFOW(s, 47 + server_num * 32 + 26) = server[i].users;
                                WFIFOW(s, 47 + server_num * 32 + 28) = 0; //maintenance;
                                WFIFOW(s, 47 + server_num * 32 + 30) = 0; //is_new;
                                server_num++;
                            }
                        }
                        // if at least 1 char-server
                        if (server_num > 0)
                        {
                            WFIFOW(s, 0) = 0x69;
                            WFIFOW(s, 2) = 47 + 32 * server_num;
                            WFIFOL(s, 4) = account.login_id1;
                            WFIFOL(s, 8) = account.account_id;
                            WFIFOL(s, 12) = account.login_id2;
                            WFIFOL(s, 16) = 0;    // in old version, that was for ip (not more used)
                            WFIFO_STRING(s, 20, account.lastlogin, 24);    // in old version, that was for name (not more used)
                            WFIFOB(s, 46) = static_cast<uint8_t>(account.sex);
                            WFIFOSET(s, 47 + 32 * server_num);
                            if (auth_fifo_pos >= AUTH_FIFO_SIZE)
                                auth_fifo_pos = 0;
                            auth_fifo[auth_fifo_pos].account_id =
                                account.account_id;
                            auth_fifo[auth_fifo_pos].login_id1 =
                                account.login_id1;
                            auth_fifo[auth_fifo_pos].login_id2 =
                                account.login_id2;
                            auth_fifo[auth_fifo_pos].sex = account.sex;
                            auth_fifo[auth_fifo_pos].delflag = 0;
                            auth_fifo[auth_fifo_pos].ip =
                                s->client_ip;
                            auth_fifo_pos++;
                            // if no char-server, don't send void list of servers, just disconnect the player with proper message
                        }
                        else
                        {
                            LOGIN_LOG("Connection refused: there is no char-server online (account: %s, ip: %s).\n"_fmt,
                                 account.userid, ip);
                            WFIFOW(s, 0) = 0x81;
                            WFIFOB(s, 2) = 1; // 01 = Server closed
                            WFIFOSET(s, 3);
                        }
                    }
                }
                else
                {
                    WFIFO_ZERO(s, 0, 23);
                    WFIFOW(s, 0) = 0x6a;
                    WFIFOB(s, 2) = result;
                    if (result == 6)
                    {
                        // 6 = Your are Prohibited to log in until %s
                        const AuthData *ad = search_account(account.userid);
                        if (ad)
                        {
                            if (ad->ban_until_time)
                            {
                                // if account is banned, we send ban timestamp
                                timestamp_seconds_buffer tmpstr;
                                stamp_time(tmpstr, &ad->ban_until_time);
                                WFIFO_STRING(s, 3, tmpstr, 20);
                            }
                            else
                            {   // we send error message
                                WFIFO_STRING(s, 3, ad->error_message, 20);
                            }
                        }
                    }
                    WFIFOSET(s, 23);
                }
                RFIFOSKIP(s, (RFIFOW(s, 0) == 0x64) ? 55 : 47);
                break;

            case 0x2710:       // Connection request of a char-server
                if (RFIFOREST(s) < 86)
                    return;
                {
                    int len;
                    account.userid = stringish<AccountName>(RFIFO_STRING<24>(s, 2).to_print());
                    account.passwd = stringish<AccountPass>(RFIFO_STRING<24>(s, 26).to_print());
                    account.passwdenc = 0;
                    ServerName server_name = stringish<ServerName>(RFIFO_STRING<20>(s, 60).to_print());
                    LOGIN_LOG("Connection request of the char-server '%s' @ %s:%d (ip: %s)\n"_fmt,
                            server_name, RFIFOIP(s, 54), RFIFOW(s, 58), ip);
                    if (account.userid == userid && account.passwd == passwd)
                    {
                        // If this is the main server, and we don't already have a main server
                        if (!server_session[0]
                            && server_name == main_server)
                        {
                            account.account_id = 0;
                            goto x2710_okay;
                        }
                        else
                        {
                            int i;
                            for (i = 1; i < MAX_SERVERS; i++)
                            {
                                if (!server_session[i])
                                {
                                    account.account_id = i;
                                    goto x2710_okay;
                                }
                            }
                        }
                    }
                    goto x2710_refused;

                    {
                    x2710_okay:
                        LOGIN_LOG("Connection of the char-server '%s' accepted (account: %s, pass: %s, ip: %s)\n"_fmt,
                             server_name, account.userid,
                             account.passwd, ip);
                        PRINTF("Connection of the char-server '%s' accepted.\n"_fmt,
                             server_name);
                        server[account.account_id] = mmo_char_server{};
                        server[account.account_id].ip = RFIFOIP(s, 54);
                        server[account.account_id].port = RFIFOW(s, 58);
                        server[account.account_id].name = server_name;
                        server[account.account_id].users = 0;
                        //maintenance = RFIFOW(fd, 82);
                        //is_new = RFIFOW(fd, 84);
                        server_session[account.account_id] = s;
                        if (anti_freeze_enable)
                            server_freezeflag[account.account_id] = 5;  // Char-server anti-freeze system. Counter. 5 ok, 4...0 freezed
                        WFIFOW(s, 0) = 0x2711;
                        WFIFOB(s, 2) = 0;
                        WFIFOSET(s, 3);
                        s->set_parsers(SessionParsers{func_parse: parse_fromchar, func_delete: delete_fromchar});
                        realloc_fifo(s, FIFOSIZE_SERVERLINK, FIFOSIZE_SERVERLINK);
                        // send GM account to char-server
                        len = 4;
                        WFIFOW(s, 0) = 0x2732;
                        for (const AuthData& ad : auth_data)
                            // send only existing accounts. We can not create a GM account when server is online.
                            if (uint8_t GM_value = isGM(ad.account_id))
                            {
                                WFIFOL(s, len) = ad.account_id;
                                WFIFOB(s, len + 4) = GM_value;
                                len += 5;
                            }
                        WFIFOW(s, 2) = len;
                        WFIFOSET(s, len);
                        goto x2710_done;
                    }
                    {
                    x2710_refused:
                        LOGIN_LOG("Connexion of the char-server '%s' REFUSED (account: %s, pass: %s, ip: %s)\n"_fmt,
                             server_name, account.userid,
                             account.passwd, ip);
                        WFIFOW(s, 0) = 0x2711;
                        WFIFOB(s, 2) = 3;
                        WFIFOSET(s, 3);
                    }
                }
            x2710_done:
                RFIFOSKIP(s, 86);
                return;

            case 0x7530:       // Request of the server version
                LOGIN_LOG("Sending of the server version (ip: %s)\n"_fmt,
                           ip);
                WFIFOW(s, 0) = 0x7531;
            {
                Version version = CURRENT_LOGIN_SERVER_VERSION;
                version.flags = new_account ? 1 : 0;
                WFIFO_STRUCT(s, 2, version);
                WFIFOSET(s, 10);
            }
                RFIFOSKIP(s, 2);
                break;

            case 0x7532:       // Request to end connection
<<<<<<< HEAD
                LOGIN_LOG("End of connection (ip: %s)\n"_fmt, ip);
                s->eof = 1;
=======
                LOGIN_LOG("End of connection (ip: %s)\n", ip);
                s->set_eof();
>>>>>>> 6d631217
                return;

            case 0x7918:       // Request for administation login
                if (RFIFOREST(s) < 4
                    || RFIFOREST(s) < ((RFIFOW(s, 2) == 0) ? 28 : 20))
                    return;
                WFIFOW(s, 0) = 0x7919;
                WFIFOB(s, 2) = 1;
                if (!check_ladminip(s->client_ip))
                {
                    LOGIN_LOG("'ladmin'-login: Connection in administration mode refused: IP isn't authorised (ladmin_allow, ip: %s).\n"_fmt,
                         ip);
                }
                else
                {
                    if (RFIFOW(s, 2) == 0)
                    {
                        // non encrypted password
                        AccountPass password = stringish<AccountPass>(RFIFO_STRING<24>(s, 4).to_print());
                        // If remote administration is enabled and password sent by client matches password read from login server configuration file
                        if ((admin_state == 1)
                            && (password == admin_pass))
                        {
                            LOGIN_LOG("'ladmin'-login: Connection in administration mode accepted (non encrypted password: %s, ip: %s)\n"_fmt,
                                 password, ip);
                            PRINTF("Connection of a remote administration accepted (non encrypted password).\n"_fmt);
                            WFIFOB(s, 2) = 0;
                            s->set_parsers(SessionParsers{func_parse: parse_admin, func_delete: delete_admin});
                        }
                        else if (admin_state != 1)
                            LOGIN_LOG("'ladmin'-login: Connection in administration mode REFUSED - remote administration is disabled (non encrypted password: %s, ip: %s)\n"_fmt,
                                 password, ip);
                        else
                            LOGIN_LOG("'ladmin'-login: Connection in administration mode REFUSED - invalid password (non encrypted password: %s, ip: %s)\n"_fmt,
                                 password, ip);
                    }
                    else
                    {
                        // encrypted password
                        {
                            LOGIN_LOG("'ladmin'-login: Connection in administration mode REFUSED - encrypted login is disabled (ip: %s)\n"_fmt,
                                     ip);
                        }
                    }
                }
                WFIFOSET(s, 3);
                RFIFOSKIP(s, (RFIFOW(s, 2) == 0) ? 28 : 20);
                break;

            default:
                if (save_unknown_packets)
                {
                    io::AppendFile logfp(login_log_unknown_packets_filename);
                    if (logfp.is_open())
                    {
                        timestamp_milliseconds_buffer timestr;
                        stamp_time(timestr);
                        FPRINTF(logfp,
                                 "%s: receiving of an unknown packet -> disconnection\n"_fmt,
                                 timestr);
                        FPRINTF(logfp,
                                 "parse_login: connection #%d (ip: %s), packet: 0x%x (with being read: %zu).\n"_fmt,
                                 s, ip, RFIFOW(s, 0),
                                 RFIFOREST(s));
                        FPRINTF(logfp, "Detail (in hex):\n"_fmt);
                        FPRINTF(logfp,
                                 "---- 00-01-02-03-04-05-06-07  08-09-0A-0B-0C-0D-0E-0F\n"_fmt);

                        char tmpstr[16 + 1] {};

                        int i;
                        for (i = 0; i < RFIFOREST(s); i++)
                        {
                            if ((i & 15) == 0)
                                FPRINTF(logfp, "%04X "_fmt, i);
                            FPRINTF(logfp, "%02x "_fmt, RFIFOB(s, i));
                            if (RFIFOB(s, i) > 0x1f)
                                tmpstr[i % 16] = RFIFOB(s, i);
                            else
                                tmpstr[i % 16] = '.';
                            if ((i - 7) % 16 == 0)  // -8 + 1
                                FPRINTF(logfp, " "_fmt);
                            else if ((i + 1) % 16 == 0)
                            {
                                FPRINTF(logfp, " %s\n"_fmt, tmpstr);
                                std::fill(tmpstr + 0, tmpstr + 17, '\0');
                            }
                        }
                        if (i % 16 != 0)
                        {
                            for (j = i; j % 16 != 0; j++)
                            {
                                FPRINTF(logfp, "   "_fmt);
                                if ((j - 7) % 16 == 0)  // -8 + 1
                                    FPRINTF(logfp, " "_fmt);
                            }
                            FPRINTF(logfp, " %s\n"_fmt, tmpstr);
                        }
                        FPRINTF(logfp, "\n"_fmt);
                    }
                }
<<<<<<< HEAD
                LOGIN_LOG("End of connection, unknown packet (ip: %s)\n"_fmt, ip);
                s->eof = 1;
=======
                LOGIN_LOG("End of connection, unknown packet (ip: %s)\n", ip);
                s->set_eof();
>>>>>>> 6d631217
                return;
        }
    }
    return;
}

//----------------------------------
// Reading Lan Support configuration
//----------------------------------
static
bool login_lan_config(XString w1, ZString w2)
{
    struct hostent *h = NULL;

    {
        if (w1 == "lan_char_ip"_s)
        {
            // Read Char-Server Lan IP Address
            h = gethostbyname(w2.c_str());
            if (h != NULL)
            {
                lan_char_ip = IP4Address({
                        static_cast<uint8_t>(h->h_addr[0]),
                        static_cast<uint8_t>(h->h_addr[1]),
                        static_cast<uint8_t>(h->h_addr[2]),
                        static_cast<uint8_t>(h->h_addr[3]),
                });
            }
            else
            {
                PRINTF("Bad IP value: %s\n"_fmt, w2);
                return false;
            }
            PRINTF("LAN IP of char-server: %s.\n"_fmt, lan_char_ip);
        }
        else if (w1 == "subnet"_s /*backward compatibility*/
                || w1 == "lan_subnet"_s)
        {
            if (!extract(w2, &lan_subnet))
            {
                PRINTF("Bad IP mask: %s\n"_fmt, w2);
                return false;
            }
            PRINTF("Sub-network of the char-server: %s.\n"_fmt,
                    lan_subnet);
        }
        else
        {
            return false;
        }
    }
    return true;
}

static
bool lan_check()
{
    // log the LAN configuration
    LOGIN_LOG("The LAN configuration of the server is set:\n"_fmt);
    LOGIN_LOG("- with LAN IP of char-server: %s.\n"_fmt, lan_char_ip);
    LOGIN_LOG("- with the sub-network of the char-server: %s.\n"_fmt,
            lan_subnet);

    // sub-network check of the char-server
    {
        PRINTF("LAN test of LAN IP of the char-server: "_fmt);
        if (!lan_ip_check(lan_char_ip))
        {
            PRINTF(SGR_BOLD SGR_RED "***ERROR: LAN IP of the char-server doesn't belong to the specified Sub-network"_fmt SGR_RESET "\n");
            LOGIN_LOG("***ERROR: LAN IP of the char-server doesn't belong to the specified Sub-network.\n"_fmt);
            return false;
        }
    }

    return true;
}

//-----------------------------------
// Reading general configuration file
//-----------------------------------
static
bool login_config(XString w1, ZString w2)
{
    {
        if (w1 == "admin_state"_s)
        {
            admin_state = config_switch(w2);
        }
        else if (w1 == "admin_pass"_s)
        {
            admin_pass = stringish<AccountPass>(w2);
        }
        else if (w1 == "ladminallowip"_s)
        {
            if (w2 == "clear"_s)
            {
                access_ladmin.clear();
            }
            else
            {
                // a.b.c.d/0.0.0.0 (canonically, 0.0.0.0/0) covers all
                if (w2 == "all"_s)
                {
                    // reset all previous values
                    access_ladmin.clear();
                    // set to all
                    access_ladmin.push_back(IP4Mask());
                }
                else if (w2
                        && !(access_ladmin.size() == 1
                            && access_ladmin.front().mask() == IP4Address()))
                {
                    // don't add IP if already 'all'
                    IP4Mask n;
                    if (!extract(w2, &n))
                    {
                        PRINTF("Bad IP mask: %s\n"_fmt, w2);
                        return false;
                    }
                    access_ladmin.push_back(n);
                }
            }
        }
        else if (w1 == "gm_pass"_s)
        {
            gm_pass = w2;
        }
        else if (w1 == "level_new_gm"_s)
        {
            level_new_gm = atoi(w2.c_str());
        }
        else if (w1 == "new_account"_s)
        {
            new_account = config_switch(w2);
        }
        else if (w1 == "login_port"_s)
        {
            login_port = atoi(w2.c_str());
        }
        else if (w1 == "account_filename"_s)
        {
            account_filename = w2;
        }
        else if (w1 == "gm_account_filename"_s)
        {
            gm_account_filename = w2;
        }
        else if (w1 == "gm_account_filename_check_timer"_s)
        {
            gm_account_filename_check_timer = std::chrono::seconds(atoi(w2.c_str()));
        }
        else if (w1 == "login_log_filename"_s)
        {
            login_log_filename = w2;
        }
        else if (w1 == "login_log_unknown_packets_filename"_s)
        {
            login_log_unknown_packets_filename = w2;
        }
        else if (w1 == "save_unknown_packets"_s)
        {
            save_unknown_packets = config_switch(w2);
        }
        else if (w1 == "display_parse_login"_s)
        {
            display_parse_login = config_switch(w2);   // 0: no, 1: yes
        }
        else if (w1 == "display_parse_admin"_s)
        {
            display_parse_admin = config_switch(w2);   // 0: no, 1: yes
        }
        else if (w1 == "display_parse_fromchar"_s)
        {
            display_parse_fromchar = config_switch(w2);    // 0: no, 1: yes (without packet 0x2714), 2: all packets
        }
        else if (w1 == "min_level_to_connect"_s)
        {
            min_level_to_connect = atoi(w2.c_str());
        }
        else if (w1 == "add_to_unlimited_account"_s)
        {
            add_to_unlimited_account = config_switch(w2);
        }
        else if (w1 == "start_limited_time"_s)
        {
            start_limited_time = atoi(w2.c_str());
        }
        else if (w1 == "check_ip_flag"_s)
        {
            check_ip_flag = config_switch(w2);
        }
        else if (w1 == "order"_s)
        {
            if (w2 == "deny,allow"_s || w2 == "deny, allow"_s)
                access_order = ACO::DENY_ALLOW;
            else if (w2 == "allow,deny"_s || w2 == "allow, deny"_s)
                access_order = ACO::ALLOW_DENY;
            else if (w2 == "mutual-failture"_s || w2 == "mutual-failure"_s)
                access_order = ACO::MUTUAL_FAILURE;
            else
            {
                PRINTF("Bad order: %s\n"_fmt, w2);
                return false;
            }
        }
        else if (w1 == "allow"_s)
        {
            if (w2 == "clear"_s)
            {
                access_allow.clear();
            }
            else
            {
                if (w2 == "all"_s)
                {
                    // reset all previous values
                    access_allow.clear();
                    // set to all
                    access_allow.push_back(IP4Mask());
                }
                else if (w2
                        && !(access_allow.size() == 1
                            && access_allow.front().mask() == IP4Address()))
                {
                    // don't add IP if already 'all'
                    IP4Mask n;
                    if (!extract(w2, &n))
                    {
                        PRINTF("Bad IP mask: %s\n"_fmt, w2);
                        return false;
                    }
                    access_allow.push_back(n);
                }
            }
        }
        else if (w1 == "deny"_s)
        {
            if (w2 == "clear"_s)
            {
                access_deny.clear();
            }
            else
            {
                if (w2 == "all"_s)
                {
                    // reset all previous values
                    access_deny.clear();
                    // set to all
                    access_deny.push_back(IP4Mask());
                }
                else if (w2
                        && !(access_deny.size() == 1
                            && access_deny.front().mask() == IP4Address()))
                {
                    // don't add IP if already 'all'
                    IP4Mask n;
                    if (!extract(w2, &n))
                    {
                        PRINTF("Bad IP mask: %s\n"_fmt, w2);
                        return false;
                    }
                    access_deny.push_back(n);
                }
            }
        }
        else if (w1 == "anti_freeze_enable"_s)
        {
            anti_freeze_enable = config_switch(w2);
        }
        else if (w1 == "anti_freeze_interval"_s)
        {
            anti_freeze_interval = std::max(
                    std::chrono::seconds(atoi(w2.c_str())),
                    std::chrono::seconds(5));
        }
        else if (w1 == "update_host"_s)
        {
            update_host = w2;
        }
        else if (w1 == "main_server"_s)
        {
            main_server = stringish<ServerName>(w2);
        }
        else if (w1 == "userid"_s)
        {
            userid = stringish<AccountName>(w2);
        }
        else if (w1 == "passwd"_s)
        {
            passwd = stringish<AccountPass>(w2);
        }
        else
        {
            return false;
        }
    }

    return true;
}

//-------------------------------------
// Displaying of configuration warnings
//-------------------------------------
static
bool display_conf_warnings(void)
{
    bool rv = true;
    if (admin_state != 0 && admin_state != 1)
    {
        PRINTF("***WARNING: Invalid value for admin_state parameter -> set to 0 (no remote admin).\n"_fmt);
        admin_state = 0;
        rv = false;
    }

    if (admin_state == 1)
    {
        if (!admin_pass)
        {
            PRINTF("***WARNING: Administrator password is void (admin_pass).\n"_fmt);
            rv = false;
        }
        else if (admin_pass == stringish<AccountPass>("admin"_s))
        {
            PRINTF("***WARNING: You are using the default administrator password (admin_pass).\n"_fmt);
            PRINTF("            We highly recommend that you change it.\n"_fmt);
        }
    }

    if (!gm_pass)
    {
        PRINTF("***WARNING: 'To GM become' password is void (gm_pass).\n"_fmt);
        PRINTF("            We highly recommend that you set one password.\n"_fmt);
        rv = false;
    }
    else if (gm_pass == "gm"_s)
    {
        PRINTF("***WARNING: You are using the default GM password (gm_pass).\n"_fmt);
        PRINTF("            We highly recommend that you change it.\n"_fmt);
    }

    if (level_new_gm < 0 || level_new_gm > 99)
    {
        PRINTF("***WARNING: Invalid value for level_new_gm parameter -> set to 60 (default).\n"_fmt);
        level_new_gm = 60;
        rv = false;
    }

    if (new_account != 0 && new_account != 1)
    {
        PRINTF("***WARNING: Invalid value for new_account parameter -> set to 0 (no new account).\n"_fmt);
        new_account = 0;
        rv = false;
    }

    if (login_port < 1024 || login_port > 65535)
    {
        PRINTF("***WARNING: Invalid value for login_port parameter -> set to 6900 (default).\n"_fmt);
        login_port = 6900;
        rv = false;
    }

    if (gm_account_filename_check_timer.count() < 0)
    {
        PRINTF("***WARNING: Invalid value for gm_account_filename_check_timer parameter.\n"_fmt);
        PRINTF("            -> set to 15 sec (default).\n"_fmt);
        gm_account_filename_check_timer = std::chrono::seconds(15);
        rv = false;
    }
    else if (gm_account_filename_check_timer == std::chrono::seconds(1))
    {
        PRINTF("***WARNING: Invalid value for gm_account_filename_check_timer parameter.\n"_fmt);
        PRINTF("            -> set to 2 sec (minimum value).\n"_fmt);
        gm_account_filename_check_timer = std::chrono::seconds(2);
        rv = false;
    }

    if (save_unknown_packets != 0 && save_unknown_packets != 1)
    {
        PRINTF("WARNING: Invalid value for save_unknown_packets parameter -> set to 0-no save.\n"_fmt);
        save_unknown_packets = 0;
        rv = false;
    }

    if (display_parse_login != 0 && display_parse_login != 1)
    {                           // 0: no, 1: yes
        PRINTF("***WARNING: Invalid value for display_parse_login parameter\n"_fmt);
        PRINTF("            -> set to 0 (no display).\n"_fmt);
        display_parse_login = 0;
        rv = false;
    }

    if (display_parse_admin != 0 && display_parse_admin != 1)
    {                           // 0: no, 1: yes
        PRINTF("***WARNING: Invalid value for display_parse_admin parameter\n"_fmt);
        PRINTF("            -> set to 0 (no display).\n"_fmt);
        display_parse_admin = 0;
        rv = false;
    }

    if (display_parse_fromchar < 0 || display_parse_fromchar > 2)
    {                           // 0: no, 1: yes (without packet 0x2714), 2: all packets
        PRINTF("***WARNING: Invalid value for display_parse_fromchar parameter\n"_fmt);
        PRINTF("            -> set to 0 (no display).\n"_fmt);
        display_parse_fromchar = 0;
        rv = false;
    }

    if (min_level_to_connect < 0)
    {                           // 0: all players, 1-99 at least gm level x
        PRINTF("***WARNING: Invalid value for min_level_to_connect (%d) parameter\n"_fmt,
             min_level_to_connect);
        PRINTF("            -> set to 0 (any player).\n"_fmt);
        min_level_to_connect = 0;
        rv = false;
    }
    else if (min_level_to_connect > 99)
    {                           // 0: all players, 1-99 at least gm level x
        PRINTF("***WARNING: Invalid value for min_level_to_connect (%d) parameter\n"_fmt,
             min_level_to_connect);
        PRINTF("            -> set to 99 (only GM level 99).\n"_fmt);
        min_level_to_connect = 99;
        rv = false;
    }

    if (add_to_unlimited_account != 0 && add_to_unlimited_account != 1)
    {                           // 0: no, 1: yes
        PRINTF("***WARNING: Invalid value for add_to_unlimited_account parameter\n"_fmt);
        PRINTF("            -> set to 0 (impossible to add a time to an unlimited account).\n"_fmt);
        add_to_unlimited_account = 0;
        rv = false;
    }

    if (start_limited_time < -1)
    {                           // -1: create unlimited account, 0 or more: additionnal sec from now to create limited time
        PRINTF("***WARNING: Invalid value for start_limited_time parameter\n"_fmt);
        PRINTF("            -> set to -1 (new accounts are created with unlimited time).\n"_fmt);
        start_limited_time = -1;
        rv = false;
    }

    if (check_ip_flag != 0 && check_ip_flag != 1)
    {                           // 0: no, 1: yes
        PRINTF("***WARNING: Invalid value for check_ip_flag parameter\n"_fmt);
        PRINTF("            -> set to 1 (check players ip between login-server & char-server).\n"_fmt);
        check_ip_flag = 1;
        rv = false;
    }

    if (access_order == ACO::DENY_ALLOW)
    {
        if (access_deny.size() == 1 && access_deny.front().mask() == IP4Address())
        {
            PRINTF("***WARNING: The IP security order is 'deny,allow' (allow if not deny).\n"_fmt);
            PRINTF("            And you refuse ALL IP.\n"_fmt);
            rv = false;
        }
    }
    else if (access_order == ACO::ALLOW_DENY)
    {
        if (access_allow.empty())
        {
            PRINTF("***WARNING: The IP security order is 'allow,deny' (deny if not allow).\n"_fmt);
            PRINTF("            But, NO IP IS AUTHORISED!\n"_fmt);
            rv = false;
        }
    }
    else
    {
        // ACO::MUTUAL_FAILURE
        if (access_allow.empty())
        {
            PRINTF("***WARNING: The IP security order is 'mutual-failture'\n"_fmt);
            PRINTF("            (allow if in the allow list and not in the deny list).\n"_fmt);
            PRINTF("            But, NO IP IS AUTHORISED!\n"_fmt);
            rv = false;
        }
        else if (access_deny.size() == 1 && access_deny.front().mask() == IP4Address())
        {
            PRINTF("***WARNING: The IP security order is mutual-failture\n"_fmt);
            PRINTF("            (allow if in the allow list and not in the deny list).\n"_fmt);
            PRINTF("            But, you refuse ALL IP!\n"_fmt);
            rv = false;
        }
    }
    return rv;
}

//-------------------------------
// Save configuration in log file
//-------------------------------
static
void save_config_in_log(void)
{
    // a newline in the log...
    LOGIN_LOG(""_fmt);
    LOGIN_LOG("The login-server starting...\n"_fmt);

    // save configuration in log file
    LOGIN_LOG("The configuration of the server is set:\n"_fmt);

    if (admin_state != 1)
        LOGIN_LOG("- with no remote administration.\n"_fmt);
    else if (!admin_pass)
        LOGIN_LOG("- with a remote administration with a VOID password.\n"_fmt);
    else if (admin_pass == stringish<AccountPass>("admin"_s))
        LOGIN_LOG("- with a remote administration with the DEFAULT password.\n"_fmt);
    else
        LOGIN_LOG("- with a remote administration with the password of %zu character(s).\n"_fmt,
                admin_pass.size());
    if (access_ladmin.empty()
        || (access_ladmin.size() == 1 && access_ladmin.front().mask() == IP4Address()))
    {
        LOGIN_LOG("- to accept any IP for remote administration\n"_fmt);
    }
    else
    {
        LOGIN_LOG("- to accept following IP for remote administration:\n"_fmt);
        for (const IP4Mask& ae : access_ladmin)
            LOGIN_LOG("  %s\n"_fmt, ae);
    }

    if (!gm_pass)
        LOGIN_LOG("- with a VOID 'To GM become' password (gm_pass).\n"_fmt);
    else if (gm_pass == "gm"_s)
        LOGIN_LOG("- with the DEFAULT 'To GM become' password (gm_pass).\n"_fmt);
    else
        LOGIN_LOG("- with a 'To GM become' password (gm_pass) of %zu character(s).\n"_fmt,
                gm_pass.size());
    if (level_new_gm == 0)
        LOGIN_LOG("- to refuse any creation of GM with @gm.\n"_fmt);
    else
        LOGIN_LOG("- to create GM with level '%d' when @gm is used.\n"_fmt,
                   level_new_gm);

    if (new_account == 1)
        LOGIN_LOG("- to ALLOW new users (with _F/_M).\n"_fmt);
    else
        LOGIN_LOG("- to NOT ALLOW new users (with _F/_M).\n"_fmt);
    LOGIN_LOG("- with port: %d.\n"_fmt, login_port);
    LOGIN_LOG("- with the accounts file name: '%s'.\n"_fmt,
               account_filename);
    LOGIN_LOG("- with the GM accounts file name: '%s'.\n"_fmt,
               gm_account_filename);
    if (gm_account_filename_check_timer == interval_t::zero())
        LOGIN_LOG("- to NOT check GM accounts file modifications.\n"_fmt);
    else
        LOGIN_LOG("- to check GM accounts file modifications every %lld seconds.\n"_fmt,
             maybe_cast<long long>(gm_account_filename_check_timer.count()));

    // not necessary to log the 'login_log_filename', we are inside :)

    LOGIN_LOG("- with the unknown packets file name: '%s'.\n"_fmt,
               login_log_unknown_packets_filename);
    if (save_unknown_packets)
        LOGIN_LOG("- to SAVE all unkown packets.\n"_fmt);
    else
        LOGIN_LOG("- to SAVE only unkown packets sending by a char-server or a remote administration.\n"_fmt);
    if (display_parse_login)
        LOGIN_LOG("- to display normal parse packets on console.\n"_fmt);
    else
        LOGIN_LOG("- to NOT display normal parse packets on console.\n"_fmt);
    if (display_parse_admin)
        LOGIN_LOG("- to display administration parse packets on console.\n"_fmt);
    else
        LOGIN_LOG("- to NOT display administration parse packets on console.\n"_fmt);
    if (display_parse_fromchar)
        LOGIN_LOG("- to display char-server parse packets on console.\n"_fmt);
    else
        LOGIN_LOG("- to NOT display char-server parse packets on console.\n"_fmt);

    if (min_level_to_connect == 0)  // 0: all players, 1-99 at least gm level x
        LOGIN_LOG("- with no minimum level for connection.\n"_fmt);
    else if (min_level_to_connect == 99)
        LOGIN_LOG("- to accept only GM with level 99.\n"_fmt);
    else
        LOGIN_LOG("- to accept only GM with level %d or more.\n"_fmt,
                   min_level_to_connect);

    if (add_to_unlimited_account)
        LOGIN_LOG("- to authorize adjustment (with timeadd ladmin) on an unlimited account.\n"_fmt);
    else
        LOGIN_LOG("- to refuse adjustment (with timeadd ladmin) on an unlimited account. You must use timeset (ladmin command) before.\n"_fmt);

    if (start_limited_time < 0)
        LOGIN_LOG("- to create new accounts with an unlimited time.\n"_fmt);
    else if (start_limited_time == 0)
        LOGIN_LOG("- to create new accounts with a limited time: time of creation.\n"_fmt);
    else
        LOGIN_LOG("- to create new accounts with a limited time: time of creation + %d second(s).\n"_fmt,
             start_limited_time);

    if (check_ip_flag)
        LOGIN_LOG("- with control of players IP between login-server and char-server.\n"_fmt);
    else
        LOGIN_LOG("- to not check players IP between login-server and char-server.\n"_fmt);

    if (access_order == ACO::DENY_ALLOW)
    {
        if (access_deny.empty())
        {
            LOGIN_LOG("- with the IP security order: 'deny,allow' (allow if not deny). You refuse no IP.\n"_fmt);
        }
        else if (access_deny.size() == 1 && access_deny.front().mask() == IP4Address())
        {
            LOGIN_LOG("- with the IP security order: 'deny,allow' (allow if not deny). You refuse ALL IP.\n"_fmt);
        }
        else
        {
            LOGIN_LOG("- with the IP security order: 'deny,allow' (allow if not deny). Refused IP are:\n"_fmt);
            for (IP4Mask ae : access_deny)
                LOGIN_LOG("  %s\n"_fmt, ae);
        }
    }
    else if (access_order == ACO::ALLOW_DENY)
    {
        if (access_allow.empty())
        {
            LOGIN_LOG("- with the IP security order: 'allow,deny' (deny if not allow). But, NO IP IS AUTHORISED!\n"_fmt);
        }
        else if (access_allow.size() == 1 && access_allow.front().mask() == IP4Address())
        {
            LOGIN_LOG("- with the IP security order: 'allow,deny' (deny if not allow). You authorise ALL IP.\n"_fmt);
        }
        else
        {
            LOGIN_LOG("- with the IP security order: 'allow,deny' (deny if not allow). Authorised IP are:\n"_fmt);
            for (IP4Mask ae : access_allow)
                LOGIN_LOG("  %s\n"_fmt, ae);
        }
    }
    else
    {                           // ACO_MUTUAL_FAILTURE
        LOGIN_LOG("- with the IP security order: 'mutual-failture' (allow if in the allow list and not in the deny list).\n"_fmt);
        if (access_allow.empty())
        {
            LOGIN_LOG("  But, NO IP IS AUTHORISED!\n"_fmt);
        }
        else if (access_deny.size() == 1 && access_deny.front().mask() == IP4Address())
        {
            LOGIN_LOG("  But, you refuse ALL IP!\n"_fmt);
        }
        else
        {
            if (access_allow.size() == 1 && access_allow.front().mask() == IP4Address())
            {
                LOGIN_LOG("  You authorise ALL IP.\n"_fmt);
            }
            else
            {
                LOGIN_LOG("  Authorised IP are:\n"_fmt);
                for (IP4Mask ae : access_allow)
                    LOGIN_LOG("    %s\n"_fmt, ae);
            }
            LOGIN_LOG("  Refused IP are:\n"_fmt);
            for (IP4Mask ae : access_deny)
                LOGIN_LOG("    %s\n"_fmt, ae);
        }
    }
}

//--------------------------------------
// Function called at exit of the server
//--------------------------------------
void term_func(void)
{
    mmo_auth_sync();

    auth_data.clear();
    gm_account_db.clear();
    for (int i = 0; i < MAX_SERVERS; i++)
    {
        Session *s = server_session[i];
        if (s)
            delete_session(s);
    }
    delete_session(login_session);

    LOGIN_LOG("----End of login-server (normal end with closing of all files).\n"_fmt);
}

static
bool login_confs(XString key, ZString value)
{
    unsigned sum = 0;
    sum += login_config(key, value);
    sum += login_lan_config(key, value);
    if (sum >= 2)
        abort();
    return sum;
}

//------------------------------
// Main function of login-server
//------------------------------
int do_init(Slice<ZString> argv)
{
    ZString argv0 = argv.pop_front();
    bool loaded_config_yet = false;
    while (argv)
    {
        ZString argvi = argv.pop_front();
        if (argvi.startswith('-'))
        {
            if (argvi == "--help"_s)
            {
                PRINTF("Usage: %s [--help] [--version] [files...]\n"_fmt,
                        argv0);
                exit(0);
            }
            else if (argvi == "--version"_s)
            {
                PRINTF("%s\n"_fmt, CURRENT_VERSION_STRING);
                exit(0);
            }
            else
            {
                FPRINTF(stderr, "Unknown argument: %s\n"_fmt, argvi);
                runflag = false;
            }
        }
        else
        {
            loaded_config_yet = true;
            runflag &= load_config_file(argvi, login_confs);
        }
    }

    if (!loaded_config_yet)
        runflag &= load_config_file("conf/tmwa-login.conf"_s, login_confs);

    // not in login_config_read, because we can use 'import' option, and display same message twice or more
    // (why is that bad?)
    runflag &= display_conf_warnings();
    // not before, because log file name can be changed
    // (that doesn't stop the char-server though)
    save_config_in_log();
    runflag &= lan_check();

    for (int i = 0; i < AUTH_FIFO_SIZE; i++)
        auth_fifo[i].delflag = 1;
    for (int i = 0; i < MAX_SERVERS; i++)
        server_session[i] = nullptr;

    read_gm_account();
    mmo_auth_init();
//     set_termfunc (mmo_auth_sync);
    login_session = make_listen_port(login_port, SessionParsers{func_parse: parse_login, func_delete: delete_login});


    Timer(gettick() + std::chrono::minutes(5),
            check_auth_sync,
            std::chrono::minutes(5)
    ).detach();

    if (anti_freeze_enable > 0)
    {
        Timer(gettick() + std::chrono::seconds(1),
                char_anti_freeze_system,
                anti_freeze_interval
        ).detach();
    }

    // add timer to check GM accounts file modification
    std::chrono::seconds j = gm_account_filename_check_timer;
    if (j == interval_t::zero())
        j = std::chrono::minutes(1);
    Timer(gettick() + j,
            check_GM_file,
            j).detach();

    LOGIN_LOG("The login-server is ready (Server is listening on the port %d).\n"_fmt,
         login_port);

    PRINTF("The login-server is " SGR_BOLD SGR_GREEN "ready" SGR_RESET " (Server is listening on the port %d).\n\n"_fmt,
         login_port);

    return 0;
}<|MERGE_RESOLUTION|>--- conflicted
+++ resolved
@@ -269,8 +269,8 @@
     assert (it != server_session.end());
     int id = it - server_session.begin();
     IP4Address ip = sess->client_ip;
-    PRINTF("Char-server '%s' has disconnected.\n", server[id].name);
-    LOGIN_LOG("Char-server '%s' has disconnected (ip: %s).\n",
+    PRINTF("Char-server '%s' has disconnected.\n"_fmt, server[id].name);
+    LOGIN_LOG("Char-server '%s' has disconnected (ip: %s).\n"_fmt,
                server[id].name, ip);
     server_session[id] = nullptr;
     server[id] = mmo_char_server{};
@@ -279,7 +279,7 @@
 static
 void delete_admin(Session *s)
 {
-    PRINTF("Remote administration has disconnected (session #%d).\n",
+    PRINTF("Remote administration has disconnected (session #%d).\n"_fmt,
             s);
 }
 
@@ -993,19 +993,7 @@
             break;
     if (id == MAX_SERVERS)
     {
-<<<<<<< HEAD
-        if (id < MAX_SERVERS)
-        {
-            PRINTF("Char-server '%s' has disconnected.\n"_fmt, server[id].name);
-            LOGIN_LOG("Char-server '%s' has disconnected (ip: %s).\n"_fmt,
-                       server[id].name, ip);
-            server_session[id] = nullptr;
-            server[id] = mmo_char_server{};
-        }
-        delete_session(s);
-=======
         s->set_eof();
->>>>>>> 6d631217
         return;
     }
 
@@ -1617,13 +1605,8 @@
             }
                 PRINTF("parse_fromchar: Unknown packet 0x%x (from a char-server)! -> disconnection.\n"_fmt,
                      RFIFOW(s, 0));
-<<<<<<< HEAD
-                s->eof = 1;
+                s->set_eof();
                 PRINTF("Char-server has been disconnected (unknown packet).\n"_fmt);
-=======
-                s->set_eof();
-                PRINTF("Char-server has been disconnected (unknown packet).\n");
->>>>>>> 6d631217
                 return;
         }
     }
@@ -1638,17 +1621,6 @@
 {
     IP4Address ip = s->client_ip;
 
-<<<<<<< HEAD
-    if (s->eof)
-    {
-        delete_session(s);
-        PRINTF("Remote administration has disconnected (session #%d).\n"_fmt,
-                s);
-        return;
-    }
-
-=======
->>>>>>> 6d631217
     while (RFIFOREST(s) >= 2)
     {
         if (display_parse_admin == 1)
@@ -2740,13 +2712,8 @@
             }
                 LOGIN_LOG("'ladmin': End of connection, unknown packet (ip: %s)\n"_fmt,
                      ip);
-<<<<<<< HEAD
-                s->eof = 1;
+                s->set_eof();
                 PRINTF("Remote administration has been disconnected (unknown packet).\n"_fmt);
-=======
-                s->set_eof();
-                PRINTF("Remote administration has been disconnected (unknown packet).\n");
->>>>>>> 6d631217
                 return;
         }
         //WFIFOW(fd,0) = 0x791f;
@@ -3084,13 +3051,8 @@
                 break;
 
             case 0x7532:       // Request to end connection
-<<<<<<< HEAD
                 LOGIN_LOG("End of connection (ip: %s)\n"_fmt, ip);
-                s->eof = 1;
-=======
-                LOGIN_LOG("End of connection (ip: %s)\n", ip);
                 s->set_eof();
->>>>>>> 6d631217
                 return;
 
             case 0x7918:       // Request for administation login
@@ -3192,13 +3154,8 @@
                         FPRINTF(logfp, "\n"_fmt);
                     }
                 }
-<<<<<<< HEAD
                 LOGIN_LOG("End of connection, unknown packet (ip: %s)\n"_fmt, ip);
-                s->eof = 1;
-=======
-                LOGIN_LOG("End of connection, unknown packet (ip: %s)\n", ip);
                 s->set_eof();
->>>>>>> 6d631217
                 return;
         }
     }
