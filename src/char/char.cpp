--- conflicted
+++ resolved
@@ -192,7 +192,7 @@
 void delete_tologin(Session *sess)
 {
     assert (sess == login_session);
-    PRINTF("Char-server can't connect to login-server (connection #%d).\n",
+    PRINTF("Char-server can't connect to login-server (connection #%d).\n"_fmt,
             sess);
     login_session = nullptr;
 }
@@ -207,7 +207,7 @@
     auto it = std::find(server_session.begin(), server_session.end(), sess);
     assert (it != server_session.end());
     int id = it - server_session.begin();
-    PRINTF("Map-server %d (session #%d) has disconnected.\n", id,
+    PRINTF("Map-server %d (session #%d) has disconnected.\n"_fmt, id,
             sess);
     server[id] = mmo_map_server{};
     server_session[id] = nullptr;
@@ -1150,17 +1150,7 @@
     // so, if it isn't the login-server, we disconnect the session (fd != login_fd).
     if (ls != login_session)
     {
-<<<<<<< HEAD
-        if (ls == login_session)
-        {
-            PRINTF("Char-server can't connect to login-server (connection #%d).\n"_fmt,
-                 ls);
-            login_session = nullptr;
-        }
-        delete_session(ls);
-=======
         ls->set_eof();
->>>>>>> 6d631217
         return;
     }
 
@@ -1584,22 +1574,7 @@
             break;
     if (id == MAX_MAP_SERVERS)
     {
-<<<<<<< HEAD
-        if (id < MAX_MAP_SERVERS)
-        {
-            PRINTF("Map-server %d (session #%d) has disconnected.\n"_fmt, id,
-                    ms);
-            server[id] = mmo_map_server{};
-            server_session[id] = nullptr;
-            for (Session *& oci : online_chars)
-                if (oci == ms)
-                    oci = nullptr;
-            create_online_files(); // update online players files (to remove all online players of this server)
-        }
-        delete_session(ms);
-=======
         ms->set_eof();
->>>>>>> 6d631217
         return;
     }
 
@@ -2607,14 +2582,9 @@
 {
     if (!login_session)
     {
-<<<<<<< HEAD
         PRINTF("Attempt to connect to login-server...\n"_fmt);
-        login_session = make_connection(login_ip, login_port);
-=======
-        PRINTF("Attempt to connect to login-server...\n");
         login_session = make_connection(login_ip, login_port,
                 SessionParsers{func_parse: parse_tologin, func_delete: delete_tologin});
->>>>>>> 6d631217
         if (!login_session)
             return;
         realloc_fifo(login_session, FIFOSIZE_SERVERLINK, FIFOSIZE_SERVERLINK);
