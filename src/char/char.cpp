--- conflicted
+++ resolved
@@ -239,22 +239,13 @@
 //-------------------------------------------------
 // Function to create the character line (for save)
 //-------------------------------------------------
-<<<<<<< HEAD
-static
+__inline__ static
 std::string mmo_char_tostr(struct mmo_charstatus *p)
-=======
-__inline__ static
-int mmo_char_tostr (char *str, struct mmo_charstatus *p)
->>>>>>> 6b83d27d
 {
     // on multi-map server, sometimes it's posssible that last_point become void. (reason???) We check that to not lost character at restart.
     if (p->last_point.map[0] == '\0')
     {
-<<<<<<< HEAD
-        memcpy(p->last_point.map, "prontera.gat", 16);
-=======
-        memcpy (p->last_point.map, "001-1.gat", 10);
->>>>>>> 6b83d27d
+        memcpy(p->last_point.map, "001-1.gat", 10);
         p->last_point.x = 273;
         p->last_point.y = 354;
     }
@@ -547,29 +538,6 @@
     int i, j, k;
     int lock;
     FILE *fp;
-<<<<<<< HEAD
-    int id[char_num];
-
-    // Sorting before save (by [Yor])
-    for (i = 0; i < char_num; i++)
-    {
-        id[i] = i;
-        for (j = 0; j < i; j++)
-        {
-            if ((char_dat[i].account_id < char_dat[id[j]].account_id) ||
-                // if same account id, we sort by slot.
-                (char_dat[i].account_id == char_dat[id[j]].account_id &&
-                 char_dat[i].char_num < char_dat[id[j]].char_num))
-            {
-                for (k = i; k > j; k--)
-                    id[k] = id[k - 1];
-                id[j] = i;      // id[i]
-                break;
-            }
-        }
-    }
-=======
->>>>>>> 6b83d27d
 
     // Data save
     fp = lock_fopen(char_txt, &lock);
@@ -582,38 +550,10 @@
     {
         for (i = 0; i < char_num; i++)
         {
-<<<<<<< HEAD
             // use of sorted index
-            std::string line = mmo_char_tostr(&char_dat[id[i]]);
+            std::string line = mmo_char_tostr(&char_dat[i]);
             fwrite(line.data(), 1, line.size(), fp);
             fputc('\n', fp);
-=======
-            // create only once the line, and save it in the 2 files (it's speeder than repeat twice the loop and create twice the line)
-            mmo_char_tostr (line, &char_dat[i]);    // use of sorted index
-            fprintf (fp, "%s\n", line);
-        }
-        fprintf (fp, "%d\t%%newid%%\n", char_id_count);
-        lock_fclose (fp, char_txt, &lock);
-    }
-
-    // Data save (backup)
-    if (backup_txt_flag)
-    {                           // The backup_txt file was created because char deletion bug existed. Now it's finish and that take a lot of time to create a second file when there are a lot of characters. => option By [Yor]
-        fp = lock_fopen (backup_txt, &lock);
-        if (fp == NULL)
-        {
-            printf
-                ("WARNING: Server can't not create backup of characters file.\n");
-            char_log
-                ("WARNING: Server can't not create backup of characters file.\n");
-            return;
-        }
-        for (i = 0; i < char_num; i++)
-        {
-            // create only once the line, and save it in the 2 files (it's speeder than repeat twice the loop and create twice the line)
-            mmo_char_tostr (line, &char_dat[i]);    // use of sorted index
-            fprintf (fp, "%s\n", line);
->>>>>>> 6b83d27d
         }
         FPRINTF(fp, "%d\t%%newid%%\n", char_id_count);
         lock_fclose(fp, char_txt, &lock);
